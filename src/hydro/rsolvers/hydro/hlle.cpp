//========================================================================================
// Athena++ astrophysical MHD code
// Copyright(C) 2014 James M. Stone <jmstone@princeton.edu> and other code contributors
// Licensed under the 3-clause BSD License, see LICENSE file for details
//========================================================================================
//! \file hlle.cpp
//  \brief HLLE Riemann solver for hydrodynamics
//
//  Computes 1D fluxes using the Harten-Lax-van Leer (HLL) Riemann solver.  This flux is
//  very diffusive, especially for contacts, and so it is not recommended for use in
//  applications.  However, as shown by Einfeldt et al.(1991), it is positively
//  conservative (cannot return negative densities or pressure), so it is a useful
//  option when other approximate solvers fail and/or when extra dissipation is needed.
//
// REFERENCES:
// - E.F. Toro, "Riemann Solvers and numerical methods for fluid dynamics", 2nd ed.,
//   Springer-Verlag, Berlin, (1999) chpt. 10.
// - Einfeldt et al., "On Godunov-type methods near low densities", JCP, 92, 273 (1991)
// - A. Harten, P. D. Lax and B. van Leer, "On upstream differencing and Godunov-type
//   schemes for hyperbolic conservation laws", SIAM Review 25, 35-61 (1983).

// C headers

// C++ headers
#include <algorithm>  // max(), min()
#include <cmath>      // sqrt()

// Athena++ headers
#include "../../../athena.hpp"
#include "../../../athena_arrays.hpp"
#include "../../../eos/eos.hpp"
#include "../../hydro.hpp"

//----------------------------------------------------------------------------------------
//! \fn void Hydro::RiemannSolver
//  \brief The HLLE Riemann solver for hydrodynamics (both adiabatic and isothermal)

<<<<<<< HEAD
void Hydro::RiemannSolver(const int k, const int j, const int il, const int iu,
  const int ivx, const AthenaArray<Real> &bx, AthenaArray<Real> &wl,
  AthenaArray<Real> &wr, AthenaArray<Real> &flx,
  AthenaArray<Real> &ey, AthenaArray<Real> &ez,
  AthenaArray<Real> &wct, const AthenaArray<Real> &dxw) {
=======
void Hydro::RiemannSolver(const int kl, const int ku, const int jl, const int ju,
                          const int il, const int iu, const int ivx,
                          const AthenaArray<Real> &bx,
                          AthenaArray<Real> &wl, AthenaArray<Real> &wr,
                          AthenaArray<Real> &flx,
                          AthenaArray<Real> &ey, AthenaArray<Real> &ez) {
>>>>>>> 19feab23
  int ivy = IVX + ((ivx-IVX)+1)%3;
  int ivz = IVX + ((ivx-IVX)+2)%3;
  Real wli[(NHYDRO)],wri[(NHYDRO)],wroe[(NHYDRO)];
  Real fl[(NHYDRO)],fr[(NHYDRO)],flxi[(NHYDRO)];
  Real gm1 = pmy_block->peos->GetGamma() - 1.0;
  Real iso_cs = pmy_block->peos->GetIsoSoundSpeed();

<<<<<<< HEAD
#pragma omp simd private(wli,wri,wroe,fl,fr,flxi)
  for (int i=il; i<=iu; ++i) {

//--- Step 1.  Load L/R states into local variables

    wli[IDN]=wl(IDN,i);
    wli[IVX]=wl(ivx,i);
    wli[IVY]=wl(ivy,i);
    wli[IVZ]=wl(ivz,i);
    if (NON_BAROTROPIC_EOS) wli[IPR]=wl(IPR,i);

    wri[IDN]=wr(IDN,i);
    wri[IVX]=wr(ivx,i);
    wri[IVY]=wr(ivy,i);
    wri[IVZ]=wr(ivz,i);
    if (NON_BAROTROPIC_EOS) wri[IPR]=wr(IPR,i);

//--- Step2.  Compute Roe-averaged state

    Real sqrtdl = std::sqrt(wli[IDN]);
    Real sqrtdr = std::sqrt(wri[IDN]);
    Real isdlpdr = 1.0/(sqrtdl + sqrtdr);

    wroe[IDN] = sqrtdl*sqrtdr;
    wroe[IVX] = (sqrtdl*wli[IVX] + sqrtdr*wri[IVX])*isdlpdr;
    wroe[IVY] = (sqrtdl*wli[IVY] + sqrtdr*wri[IVY])*isdlpdr;
    wroe[IVZ] = (sqrtdl*wli[IVZ] + sqrtdr*wri[IVZ])*isdlpdr;

    // Following Roe(1981), the enthalpy H=(E+P)/d is averaged for adiabatic flows,
    // rather than E or P directly.  sqrtdl*hl = sqrtdl*(el+pl)/dl = (el+pl)/sqrtdl
    Real el,er,hroe;
    if (NON_BAROTROPIC_EOS) {
      el = wli[IPR]/gm1 + 0.5*wli[IDN]*(SQR(wli[IVX]) + SQR(wli[IVY]) + SQR(wli[IVZ]));
      er = wri[IPR]/gm1 + 0.5*wri[IDN]*(SQR(wri[IVX]) + SQR(wri[IVY]) + SQR(wri[IVZ]));
      hroe = ((el + wli[IPR])/sqrtdl + (er + wri[IPR])/sqrtdr)*isdlpdr;
    }

//--- Step 3.  Compute sound speed in L,R, and Roe-averaged states

    Real cl = pmy_block->peos->SoundSpeed(wli);
    Real cr = pmy_block->peos->SoundSpeed(wri);
    Real a  = iso_cs;
    if (NON_BAROTROPIC_EOS) {
      Real q = hroe - 0.5*(SQR(wroe[IVX]) + SQR(wroe[IVY]) + SQR(wroe[IVZ]));
      a = (q < 0.0) ? 0.0 : std::sqrt(gm1*q);
=======
  for (int k=kl; k<=ku; ++k) {
    for (int j=jl; j<=ju; ++j) {
#pragma omp simd private(wli,wri,wroe,fl,fr,flxi)
      for (int i=il; i<=iu; ++i) {
        //--- Step 1.  Load L/R states into local variables
        wli[IDN]=wl(IDN,k,j,i);
        wli[IVX]=wl(ivx,k,j,i);
        wli[IVY]=wl(ivy,k,j,i);
        wli[IVZ]=wl(ivz,k,j,i);
        if (NON_BAROTROPIC_EOS) wli[IPR]=wl(IPR,k,j,i);

        wri[IDN]=wr(IDN,k,j,i);
        wri[IVX]=wr(ivx,k,j,i);
        wri[IVY]=wr(ivy,k,j,i);
        wri[IVZ]=wr(ivz,k,j,i);
        if (NON_BAROTROPIC_EOS) wri[IPR]=wr(IPR,k,j,i);

        //--- Step 2.  Compute Roe-averaged state
        Real sqrtdl = std::sqrt(wli[IDN]);
        Real sqrtdr = std::sqrt(wri[IDN]);
        Real isdlpdr = 1.0/(sqrtdl + sqrtdr);

        wroe[IDN] = sqrtdl*sqrtdr;
        wroe[IVX] = (sqrtdl*wli[IVX] + sqrtdr*wri[IVX])*isdlpdr;
        wroe[IVY] = (sqrtdl*wli[IVY] + sqrtdr*wri[IVY])*isdlpdr;
        wroe[IVZ] = (sqrtdl*wli[IVZ] + sqrtdr*wri[IVZ])*isdlpdr;

        // Following Roe(1981), the enthalpy H=(E+P)/d is averaged for adiabatic flows,
        // rather than E or P directly.  sqrtdl*hl = sqrtdl*(el+pl)/dl = (el+pl)/sqrtdl
        Real el,er,hroe;
        if (NON_BAROTROPIC_EOS) {
          el = wli[IPR]/gm1 + 0.5*wli[IDN]*(SQR(wli[IVX]) + SQR(wli[IVY])
                                            + SQR(wli[IVZ]));
          er = wri[IPR]/gm1 + 0.5*wri[IDN]*(SQR(wri[IVX]) + SQR(wri[IVY])
                                            + SQR(wri[IVZ]));
          hroe = ((el + wli[IPR])/sqrtdl + (er + wri[IPR])/sqrtdr)*isdlpdr;
        }

        //--- Step 3.  Compute sound speed in L,R, and Roe-averaged states
        Real cl = pmy_block->peos->SoundSpeed(wli);
        Real cr = pmy_block->peos->SoundSpeed(wri);
        Real a  = iso_cs;
        if (NON_BAROTROPIC_EOS) {
          Real q = hroe - 0.5*(SQR(wroe[IVX]) + SQR(wroe[IVY]) + SQR(wroe[IVZ]));
          a = (q < 0.0) ? 0.0 : std::sqrt(gm1*q);
        }

        //--- Step 4. Compute the max/min wave speeds based on L/R and Roe-averaged values
        Real al = std::min((wroe[IVX] - a),(wli[IVX] - cl));
        Real ar = std::max((wroe[IVX] + a),(wri[IVX] + cr));

        Real bp = ar > 0.0 ? ar : 0.0;
        Real bm = al < 0.0 ? al : 0.0;

        //-- Step 5. Compute L/R fluxes along lines bm/bp: F_L - (S_L)U_L; F_R - (S_R)U_R
        Real vxl = wli[IVX] - bm;
        Real vxr = wri[IVX] - bp;

        fl[IDN] = wli[IDN]*vxl;
        fr[IDN] = wri[IDN]*vxr;

        fl[IVX] = wli[IDN]*wli[IVX]*vxl;
        fr[IVX] = wri[IDN]*wri[IVX]*vxr;

        fl[IVY] = wli[IDN]*wli[IVY]*vxl;
        fr[IVY] = wri[IDN]*wri[IVY]*vxr;

        fl[IVZ] = wli[IDN]*wli[IVZ]*vxl;
        fr[IVZ] = wri[IDN]*wri[IVZ]*vxr;

        if (NON_BAROTROPIC_EOS) {
          fl[IVX] += wli[IPR];
          fr[IVX] += wri[IPR];
          fl[IEN] = el*vxl + wli[IPR]*wli[IVX];
          fr[IEN] = er*vxr + wri[IPR]*wri[IVX];
        } else {
          fl[IVX] += (iso_cs*iso_cs)*wli[IDN];
          fr[IVX] += (iso_cs*iso_cs)*wri[IDN];
        }

        //--- Step 6. Compute the HLLE flux at interface.
        Real tmp=0.0;
        if (bp != bm) tmp = 0.5*(bp + bm)/(bp - bm);

        flxi[IDN] = 0.5*(fl[IDN]+fr[IDN]) + (fl[IDN]-fr[IDN])*tmp;
        flxi[IVX] = 0.5*(fl[IVX]+fr[IVX]) + (fl[IVX]-fr[IVX])*tmp;
        flxi[IVY] = 0.5*(fl[IVY]+fr[IVY]) + (fl[IVY]-fr[IVY])*tmp;
        flxi[IVZ] = 0.5*(fl[IVZ]+fr[IVZ]) + (fl[IVZ]-fr[IVZ])*tmp;
        if (NON_BAROTROPIC_EOS) flxi[IEN] = 0.5*(fl[IEN]+fr[IEN]) + (fl[IEN]-fr[IEN])*tmp;

        flx(IDN,k,j,i) = flxi[IDN];
        flx(ivx,k,j,i) = flxi[IVX];
        flx(ivy,k,j,i) = flxi[IVY];
        flx(ivz,k,j,i) = flxi[IVZ];
        if (NON_BAROTROPIC_EOS) flx(IEN,k,j,i) = flxi[IEN];
      }
>>>>>>> 19feab23
    }
  }
<<<<<<< HEAD

=======
>>>>>>> 19feab23
  return;
}<|MERGE_RESOLUTION|>--- conflicted
+++ resolved
@@ -35,20 +35,12 @@
 //! \fn void Hydro::RiemannSolver
 //  \brief The HLLE Riemann solver for hydrodynamics (both adiabatic and isothermal)
 
-<<<<<<< HEAD
-void Hydro::RiemannSolver(const int k, const int j, const int il, const int iu,
-  const int ivx, const AthenaArray<Real> &bx, AthenaArray<Real> &wl,
-  AthenaArray<Real> &wr, AthenaArray<Real> &flx,
-  AthenaArray<Real> &ey, AthenaArray<Real> &ez,
-  AthenaArray<Real> &wct, const AthenaArray<Real> &dxw) {
-=======
-void Hydro::RiemannSolver(const int kl, const int ku, const int jl, const int ju,
-                          const int il, const int iu, const int ivx,
-                          const AthenaArray<Real> &bx,
-                          AthenaArray<Real> &wl, AthenaArray<Real> &wr,
-                          AthenaArray<Real> &flx,
-                          AthenaArray<Real> &ey, AthenaArray<Real> &ez) {
->>>>>>> 19feab23
+void Hydro::RiemannSolver(
+    const int k, const int j, const int il, const int iu,
+    const int ivx, const AthenaArray<Real> &bx, AthenaArray<Real> &wl,
+    AthenaArray<Real> &wr, AthenaArray<Real> &flx,
+    AthenaArray<Real> &ey, AthenaArray<Real> &ez,
+    AthenaArray<Real> &wct, const AthenaArray<Real> &dxw) {
   int ivy = IVX + ((ivx-IVX)+1)%3;
   int ivz = IVX + ((ivx-IVX)+2)%3;
   Real wli[(NHYDRO)],wri[(NHYDRO)],wroe[(NHYDRO)];
@@ -56,12 +48,9 @@
   Real gm1 = pmy_block->peos->GetGamma() - 1.0;
   Real iso_cs = pmy_block->peos->GetIsoSoundSpeed();
 
-<<<<<<< HEAD
 #pragma omp simd private(wli,wri,wroe,fl,fr,flxi)
   for (int i=il; i<=iu; ++i) {
-
-//--- Step 1.  Load L/R states into local variables
-
+    //--- Step 1.  Load L/R states into local variables
     wli[IDN]=wl(IDN,i);
     wli[IVX]=wl(ivx,i);
     wli[IVY]=wl(ivy,i);
@@ -74,7 +63,7 @@
     wri[IVZ]=wr(ivz,i);
     if (NON_BAROTROPIC_EOS) wri[IPR]=wr(IPR,i);
 
-//--- Step2.  Compute Roe-averaged state
+    //--- Step 2.  Compute Roe-averaged state
 
     Real sqrtdl = std::sqrt(wli[IDN]);
     Real sqrtdr = std::sqrt(wri[IDN]);
@@ -94,7 +83,7 @@
       hroe = ((el + wli[IPR])/sqrtdl + (er + wri[IPR])/sqrtdr)*isdlpdr;
     }
 
-//--- Step 3.  Compute sound speed in L,R, and Roe-averaged states
+    //--- Step 3.  Compute sound speed in L,R, and Roe-averaged states
 
     Real cl = pmy_block->peos->SoundSpeed(wli);
     Real cr = pmy_block->peos->SoundSpeed(wri);
@@ -102,109 +91,56 @@
     if (NON_BAROTROPIC_EOS) {
       Real q = hroe - 0.5*(SQR(wroe[IVX]) + SQR(wroe[IVY]) + SQR(wroe[IVZ]));
       a = (q < 0.0) ? 0.0 : std::sqrt(gm1*q);
-=======
-  for (int k=kl; k<=ku; ++k) {
-    for (int j=jl; j<=ju; ++j) {
-#pragma omp simd private(wli,wri,wroe,fl,fr,flxi)
-      for (int i=il; i<=iu; ++i) {
-        //--- Step 1.  Load L/R states into local variables
-        wli[IDN]=wl(IDN,k,j,i);
-        wli[IVX]=wl(ivx,k,j,i);
-        wli[IVY]=wl(ivy,k,j,i);
-        wli[IVZ]=wl(ivz,k,j,i);
-        if (NON_BAROTROPIC_EOS) wli[IPR]=wl(IPR,k,j,i);
+    }
 
-        wri[IDN]=wr(IDN,k,j,i);
-        wri[IVX]=wr(ivx,k,j,i);
-        wri[IVY]=wr(ivy,k,j,i);
-        wri[IVZ]=wr(ivz,k,j,i);
-        if (NON_BAROTROPIC_EOS) wri[IPR]=wr(IPR,k,j,i);
+    //--- Step 4. Compute the max/min wave speeds based on L/R and Roe-averaged values
+    Real al = std::min((wroe[IVX] - a),(wli[IVX] - cl));
+    Real ar = std::max((wroe[IVX] + a),(wri[IVX] + cr));
 
-        //--- Step 2.  Compute Roe-averaged state
-        Real sqrtdl = std::sqrt(wli[IDN]);
-        Real sqrtdr = std::sqrt(wri[IDN]);
-        Real isdlpdr = 1.0/(sqrtdl + sqrtdr);
+    Real bp = ar > 0.0 ? ar : 0.0;
+    Real bm = al < 0.0 ? al : 0.0;
 
-        wroe[IDN] = sqrtdl*sqrtdr;
-        wroe[IVX] = (sqrtdl*wli[IVX] + sqrtdr*wri[IVX])*isdlpdr;
-        wroe[IVY] = (sqrtdl*wli[IVY] + sqrtdr*wri[IVY])*isdlpdr;
-        wroe[IVZ] = (sqrtdl*wli[IVZ] + sqrtdr*wri[IVZ])*isdlpdr;
+    //-- Step 5. Compute L/R fluxes along lines bm/bp: F_L - (S_L)U_L; F_R - (S_R)U_R
+    Real vxl = wli[IVX] - bm;
+    Real vxr = wri[IVX] - bp;
 
-        // Following Roe(1981), the enthalpy H=(E+P)/d is averaged for adiabatic flows,
-        // rather than E or P directly.  sqrtdl*hl = sqrtdl*(el+pl)/dl = (el+pl)/sqrtdl
-        Real el,er,hroe;
-        if (NON_BAROTROPIC_EOS) {
-          el = wli[IPR]/gm1 + 0.5*wli[IDN]*(SQR(wli[IVX]) + SQR(wli[IVY])
-                                            + SQR(wli[IVZ]));
-          er = wri[IPR]/gm1 + 0.5*wri[IDN]*(SQR(wri[IVX]) + SQR(wri[IVY])
-                                            + SQR(wri[IVZ]));
-          hroe = ((el + wli[IPR])/sqrtdl + (er + wri[IPR])/sqrtdr)*isdlpdr;
-        }
+    fl[IDN] = wli[IDN]*vxl;
+    fr[IDN] = wri[IDN]*vxr;
 
-        //--- Step 3.  Compute sound speed in L,R, and Roe-averaged states
-        Real cl = pmy_block->peos->SoundSpeed(wli);
-        Real cr = pmy_block->peos->SoundSpeed(wri);
-        Real a  = iso_cs;
-        if (NON_BAROTROPIC_EOS) {
-          Real q = hroe - 0.5*(SQR(wroe[IVX]) + SQR(wroe[IVY]) + SQR(wroe[IVZ]));
-          a = (q < 0.0) ? 0.0 : std::sqrt(gm1*q);
-        }
+    fl[IVX] = wli[IDN]*wli[IVX]*vxl;
+    fr[IVX] = wri[IDN]*wri[IVX]*vxr;
 
-        //--- Step 4. Compute the max/min wave speeds based on L/R and Roe-averaged values
-        Real al = std::min((wroe[IVX] - a),(wli[IVX] - cl));
-        Real ar = std::max((wroe[IVX] + a),(wri[IVX] + cr));
+    fl[IVY] = wli[IDN]*wli[IVY]*vxl;
+    fr[IVY] = wri[IDN]*wri[IVY]*vxr;
 
-        Real bp = ar > 0.0 ? ar : 0.0;
-        Real bm = al < 0.0 ? al : 0.0;
+    fl[IVZ] = wli[IDN]*wli[IVZ]*vxl;
+    fr[IVZ] = wri[IDN]*wri[IVZ]*vxr;
 
-        //-- Step 5. Compute L/R fluxes along lines bm/bp: F_L - (S_L)U_L; F_R - (S_R)U_R
-        Real vxl = wli[IVX] - bm;
-        Real vxr = wri[IVX] - bp;
+    if (NON_BAROTROPIC_EOS) {
+      fl[IVX] += wli[IPR];
+      fr[IVX] += wri[IPR];
+      fl[IEN] = el*vxl + wli[IPR]*wli[IVX];
+      fr[IEN] = er*vxr + wri[IPR]*wri[IVX];
+    } else {
+      fl[IVX] += (iso_cs*iso_cs)*wli[IDN];
+      fr[IVX] += (iso_cs*iso_cs)*wri[IDN];
+    }
 
-        fl[IDN] = wli[IDN]*vxl;
-        fr[IDN] = wri[IDN]*vxr;
+    //--- Step 6. Compute the HLLE flux at interface.
+    Real tmp=0.0;
+    if (bp != bm) tmp = 0.5*(bp + bm)/(bp - bm);
 
-        fl[IVX] = wli[IDN]*wli[IVX]*vxl;
-        fr[IVX] = wri[IDN]*wri[IVX]*vxr;
+    flxi[IDN] = 0.5*(fl[IDN]+fr[IDN]) + (fl[IDN]-fr[IDN])*tmp;
+    flxi[IVX] = 0.5*(fl[IVX]+fr[IVX]) + (fl[IVX]-fr[IVX])*tmp;
+    flxi[IVY] = 0.5*(fl[IVY]+fr[IVY]) + (fl[IVY]-fr[IVY])*tmp;
+    flxi[IVZ] = 0.5*(fl[IVZ]+fr[IVZ]) + (fl[IVZ]-fr[IVZ])*tmp;
+    if (NON_BAROTROPIC_EOS) flxi[IEN] = 0.5*(fl[IEN]+fr[IEN]) + (fl[IEN]-fr[IEN])*tmp;
 
-        fl[IVY] = wli[IDN]*wli[IVY]*vxl;
-        fr[IVY] = wri[IDN]*wri[IVY]*vxr;
-
-        fl[IVZ] = wli[IDN]*wli[IVZ]*vxl;
-        fr[IVZ] = wri[IDN]*wri[IVZ]*vxr;
-
-        if (NON_BAROTROPIC_EOS) {
-          fl[IVX] += wli[IPR];
-          fr[IVX] += wri[IPR];
-          fl[IEN] = el*vxl + wli[IPR]*wli[IVX];
-          fr[IEN] = er*vxr + wri[IPR]*wri[IVX];
-        } else {
-          fl[IVX] += (iso_cs*iso_cs)*wli[IDN];
-          fr[IVX] += (iso_cs*iso_cs)*wri[IDN];
-        }
-
-        //--- Step 6. Compute the HLLE flux at interface.
-        Real tmp=0.0;
-        if (bp != bm) tmp = 0.5*(bp + bm)/(bp - bm);
-
-        flxi[IDN] = 0.5*(fl[IDN]+fr[IDN]) + (fl[IDN]-fr[IDN])*tmp;
-        flxi[IVX] = 0.5*(fl[IVX]+fr[IVX]) + (fl[IVX]-fr[IVX])*tmp;
-        flxi[IVY] = 0.5*(fl[IVY]+fr[IVY]) + (fl[IVY]-fr[IVY])*tmp;
-        flxi[IVZ] = 0.5*(fl[IVZ]+fr[IVZ]) + (fl[IVZ]-fr[IVZ])*tmp;
-        if (NON_BAROTROPIC_EOS) flxi[IEN] = 0.5*(fl[IEN]+fr[IEN]) + (fl[IEN]-fr[IEN])*tmp;
-
-        flx(IDN,k,j,i) = flxi[IDN];
-        flx(ivx,k,j,i) = flxi[IVX];
-        flx(ivy,k,j,i) = flxi[IVY];
-        flx(ivz,k,j,i) = flxi[IVZ];
-        if (NON_BAROTROPIC_EOS) flx(IEN,k,j,i) = flxi[IEN];
-      }
->>>>>>> 19feab23
-    }
+    flx(IDN,k,j,i) = flxi[IDN];
+    flx(ivx,k,j,i) = flxi[IVX];
+    flx(ivy,k,j,i) = flxi[IVY];
+    flx(ivz,k,j,i) = flxi[IVZ];
+    if (NON_BAROTROPIC_EOS) flx(IEN,k,j,i) = flxi[IEN];
   }
-<<<<<<< HEAD
-
-=======
->>>>>>> 19feab23
   return;
 }