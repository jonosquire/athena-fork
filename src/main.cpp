//========================================================================================
// Athena++ astrophysical MHD code
// Copyright(C) 2014 James M. Stone <jmstone@princeton.edu> and other code contributors
// Licensed under the 3-clause BSD License, see LICENSE file for details
//========================================================================================
/////////////////////////////////// Athena++ Main Program ////////////////////////////////
//! \file main.cpp
//  \brief Athena++ main program
//
// Based on the Athena MHD code (Cambridge version), originally written in 2002-2005 by
// Jim Stone, Tom Gardiner, and Peter Teuben, with many important contributions by many
// other developers after that, i.e. 2005-2014.
//
// Athena++ was started in Jan 2014.  The core design was finished during 4-7/2014 at the
// KITP by Jim Stone.  GR was implemented by Chris White and AMR by Kengo Tomida during
// 2014-2016.  Contributions from many others have continued to the present.
//========================================================================================

// C headers

// C++ headers
#include <cmath>      // sqrt()
#include <csignal>    // ISO C/C++ signal() and sigset_t, sigemptyset() POSIX C extensions
#include <cstdint>    // int64_t
#include <cstdio>     // sscanf()
#include <cstdlib>    // strtol
#include <ctime>      // clock(), CLOCKS_PER_SEC, clock_t
#include <exception>  // exception
#include <iomanip>    // setprecision()
#include <iostream>   // cout, endl
#include <limits>     // max_digits10
#include <new>        // bad_alloc
#include <string>     // string

// Athena++ headers
#include "athena.hpp"
#include "fft/turbulence.hpp"
#include "globals.hpp"
#include "gravity/fft_gravity.hpp"
#include "gravity/mg_gravity.hpp"
#include "mesh/mesh.hpp"
#include "outputs/io_wrapper.hpp"
#include "outputs/outputs.hpp"
#include "parameter_input.hpp"
#include "utils/utils.hpp"
#include "task_list/radiation_task_list.hpp"

// MPI/OpenMP headers
#ifdef MPI_PARALLEL
#include <mpi.h>
#endif

#ifdef OPENMP_PARALLEL
#include <omp.h>
#endif

//----------------------------------------------------------------------------------------
//! \fn int main(int argc, char *argv[])
//  \brief Athena++ main program

int main(int argc, char *argv[]) {
  std::string athena_version = "version 19.0 - August 2019";
  char *input_filename = nullptr, *restart_filename = nullptr;
  char *prundir = nullptr;
  int res_flag = 0;   // set to 1 if -r        argument is on cmdline
  int narg_flag = 0;  // set to 1 if -n        argument is on cmdline
  int iarg_flag = 0;  // set to 1 if -i <file> argument is on cmdline
  int mesh_flag = 0;  // set to <nproc> if -m <nproc> argument is on cmdline
  int wtlim = 0;
  std::uint64_t mbcnt = 0;

  //--- Step 1. --------------------------------------------------------------------------
  // Initialize MPI environment, if necessary

#ifdef MPI_PARALLEL
#ifdef OPENMP_PARALLEL
  int mpiprv;
  if (MPI_SUCCESS != MPI_Init_thread(&argc, &argv, MPI_THREAD_MULTIPLE, &mpiprv)) {
    std::cout << "### FATAL ERROR in main" << std::endl
              << "MPI Initialization failed." << std::endl;
    return(0);
  }
  if (mpiprv != MPI_THREAD_MULTIPLE) {
    std::cout << "### FATAL ERROR in main" << std::endl
              << "MPI_THREAD_MULTIPLE must be supported for the hybrid parallelzation. "
              << MPI_THREAD_MULTIPLE << " : " << mpiprv
              << std::endl;
    MPI_Finalize();
    return(0);
  }
#else  // no OpenMP
  if (MPI_SUCCESS != MPI_Init(&argc, &argv)) {
    std::cout << "### FATAL ERROR in main" << std::endl
              << "MPI Initialization failed." << std::endl;
    return(0);
  }
#endif  // OPENMP_PARALLEL
  // Get process id (rank) in MPI_COMM_WORLD
  if (MPI_SUCCESS != MPI_Comm_rank(MPI_COMM_WORLD, &(Globals::my_rank))) {
    std::cout << "### FATAL ERROR in main" << std::endl
              << "MPI_Comm_rank failed." << std::endl;
    MPI_Finalize();
    return(0);
  }

  // Get total number of MPI processes (ranks)
  if (MPI_SUCCESS != MPI_Comm_size(MPI_COMM_WORLD, &Globals::nranks)) {
    std::cout << "### FATAL ERROR in main" << std::endl
              << "MPI_Comm_size failed." << std::endl;
    MPI_Finalize();
    return(0);
  }
#else  // no MPI
  Globals::my_rank = 0;
  Globals::nranks  = 1;
#endif  // MPI_PARALLEL

  //--- Step 2. --------------------------------------------------------------------------
  // Check for command line options and respond.

  for (int i=1; i<argc; i++) {
    // If argv[i] is a 2 character string of the form "-?" then:
    if (*argv[i] == '-'  && *(argv[i]+1) != '\0' && *(argv[i]+2) == '\0') {
      // check validity of command line options + arguments:
      char opt_letter = *(argv[i]+1);
      switch(opt_letter) {
        // options that do not take arguments:
        case 'n':
        case 'c':
        case 'h':
          break;
          // options that require arguments:
        default:
          if ((i+1 >= argc) // flag is at the end of the command line options
              || (*argv[i+1] == '-') ) { // flag is followed by another flag
            if (Globals::my_rank == 0) {
              std::cout << "### FATAL ERROR in main" << std::endl
                        << "-" << opt_letter << " must be followed by a valid argument\n";
#ifdef MPI_PARALLEL
              MPI_Finalize();
#endif
              return(0);
            }
          }
      }
      switch(*(argv[i]+1)) {
        case 'i':                      // -i <input_filename>
          input_filename = argv[++i];
          iarg_flag = 1;
          break;
        case 'r':                      // -r <restart_file>
          res_flag = 1;
          restart_filename = argv[++i];
          break;
        case 'd':                      // -d <run_directory>
          prundir = argv[++i];
          break;
        case 'n':
          narg_flag = 1;
          break;
        case 'm':                      // -m <nproc>
          mesh_flag = static_cast<int>(std::strtol(argv[++i], nullptr, 10));
          break;
        case 't':                      // -t <hh:mm:ss>
          int wth, wtm, wts;
          std::sscanf(argv[++i], "%d:%d:%d", &wth, &wtm, &wts);
          wtlim = wth*3600 + wtm*60 + wts;
          break;
        case 'c':
          if (Globals::my_rank == 0) ShowConfig();
#ifdef MPI_PARALLEL
          MPI_Finalize();
#endif
          return(0);
          break;
        case 'h':
        default:
          if (Globals::my_rank == 0) {
            std::cout << "Athena++ " << athena_version << std::endl;
            std::cout << "Usage: " << argv[0] << " [options] [block/par=value ...]\n";
            std::cout << "Options:" << std::endl;
            std::cout << "  -i <file>       specify input file [athinput]\n";
            std::cout << "  -r <file>       restart with this file\n";
            std::cout << "  -d <directory>  specify run dir [current dir]\n";
            std::cout << "  -n              parse input file and quit\n";
            std::cout << "  -c              show configuration and quit\n";
            std::cout << "  -m <nproc>      output mesh structure and quit\n";
            std::cout << "  -t hh:mm:ss     wall time limit for final output\n";
            std::cout << "  -h              this help\n";
            ShowConfig();
          }
#ifdef MPI_PARALLEL
          MPI_Finalize();
#endif
          return(0);
          break;
      }
    } // else if argv[i] not of form "-?" ignore it here (tested in ModifyFromCmdline)
  }

  if (restart_filename == nullptr && input_filename == nullptr) {
    // no input file is given
    std::cout << "### FATAL ERROR in main" << std::endl
              << "No input file or restart file is specified." << std::endl;
#ifdef MPI_PARALLEL
    MPI_Finalize();
#endif
    return(0);
  }

  // Set up the signal handler
  SignalHandler::SignalHandlerInit();
  if (Globals::my_rank == 0 && wtlim > 0)
    SignalHandler::SetWallTimeAlarm(wtlim);

  // Note steps 3-6 are protected by a simple error handler
  //--- Step 3. --------------------------------------------------------------------------
  // Construct object to store input parameters, then parse input file and command line.
  // With MPI, the input is read by every process in parallel using MPI-IO.

  ParameterInput *pinput;
  IOWrapper infile, restartfile;
#ifdef ENABLE_EXCEPTIONS
  try {
#endif
    pinput = new ParameterInput;
    if (res_flag == 1) {
      restartfile.Open(restart_filename, IOWrapper::FileMode::read);
      pinput->LoadFromFile(restartfile);
      // If both -r and -i are specified, make sure next_time gets corrected.
      // This needs to be corrected on the restart file because we need the old dt.
      if (iarg_flag == 1) pinput->RollbackNextTime();
      // leave the restart file open for later use
    }
    if (iarg_flag == 1) {
      // if both -r and -i are specified, override the parameters using the input file
      infile.Open(input_filename, IOWrapper::FileMode::read);
      pinput->LoadFromFile(infile);
      infile.Close();
    }
    pinput->ModifyFromCmdline(argc ,argv);
#ifdef ENABLE_EXCEPTIONS
  }
  catch(std::bad_alloc& ba) {
    std::cout << "### FATAL ERROR in main" << std::endl
              << "memory allocation failed initializing class ParameterInput: "
              << ba.what() << std::endl;
    if (res_flag == 1) restartfile.Close();
#ifdef MPI_PARALLEL
    MPI_Finalize();
#endif
    return(0);
  }
  catch(std::exception const& ex) {
    std::cout << ex.what() << std::endl;  // prints diagnostic message
    if (res_flag == 1) restartfile.Close();
#ifdef MPI_PARALLEL
    MPI_Finalize();
#endif
    return(0);
  }
#endif // ENABLE_EXCEPTIONS

  //--- Step 4. --------------------------------------------------------------------------
  // Construct and initialize Mesh

  Mesh *pmesh;
#ifdef ENABLE_EXCEPTIONS
  try {
#endif
    if (res_flag == 0) {
      pmesh = new Mesh(pinput, mesh_flag);
    } else {
      pmesh = new Mesh(pinput, restartfile, mesh_flag);
    }
#ifdef ENABLE_EXCEPTIONS
  }
  catch(std::bad_alloc& ba) {
    std::cout << "### FATAL ERROR in main" << std::endl
              << "memory allocation failed initializing class Mesh: "
              << ba.what() << std::endl;
    if (res_flag == 1) restartfile.Close();
#ifdef MPI_PARALLEL
    MPI_Finalize();
#endif
    return(0);
  }
  catch(std::exception const& ex) {
    std::cout << ex.what() << std::endl;  // prints diagnostic message
    if (res_flag == 1) restartfile.Close();
#ifdef MPI_PARALLEL
    MPI_Finalize();
#endif
    return(0);
  }
#endif // ENABLE_EXCEPTIONS

  // With current mesh time possibly read from restart file, correct next_time for outputs
  if (iarg_flag == 1 && res_flag == 1) {
    // if both -r and -i are specified, ensure that next_time  >= mesh_time - dt
    pinput->ForwardNextTime(pmesh->time);
  }

  // Dump input parameters and quit if code was run with -n option.
  if (narg_flag) {
    if (Globals::my_rank == 0) pinput->ParameterDump(std::cout);
    if (res_flag == 1) restartfile.Close();
#ifdef MPI_PARALLEL
    MPI_Finalize();
#endif
    return(0);
  }

  if (res_flag == 1) restartfile.Close(); // close the restart file here

  // Quit if -m was on cmdline.  This option builds and outputs mesh structure.
  if (mesh_flag > 0) {
#ifdef MPI_PARALLEL
    MPI_Finalize();
#endif
    return(0);
  }

  //--- Step 5. --------------------------------------------------------------------------
  // Construct and initialize TaskList

  TimeIntegratorTaskList *ptlist;
#ifdef ENABLE_EXCEPTIONS
  try {
#endif
    ptlist = new TimeIntegratorTaskList(pinput, pmesh);
#ifdef ENABLE_EXCEPTIONS
  }
  catch(std::bad_alloc& ba) {
    std::cout << "### FATAL ERROR in main" << std::endl << "memory allocation failed "
              << "in creating task list " << ba.what() << std::endl;
#ifdef MPI_PARALLEL
    MPI_Finalize();
#endif
    return(0);
  }
#endif // ENABLE_EXCEPTIONS

  SuperTimeStepTaskList *pststlist = nullptr;
  if (STS_ENABLED) {
#ifdef ENABLE_EXCEPTIONS
    try {
#endif
      pststlist = new SuperTimeStepTaskList(pinput, pmesh, ptlist);
#ifdef ENABLE_EXCEPTIONS
    }
    catch(std::bad_alloc& ba) {
      std::cout << "### FATAL ERROR in main" << std::endl << "memory allocation failed "
                << "in creating task list " << ba.what() << std::endl;
#ifdef MPI_PARALLEL
      MPI_Finalize();
#endif
      return(0);
    }
#endif // ENABLE_EXCEPTIONS
  }

//radiation
  RadiationIntegratorTaskList *pradlist = nullptr;
  if (RADIATION_ENABLED) {
#ifdef ENABLE_EXCEPTIONS
    try {
#endif
      pradlist = new RadiationIntegratorTaskList(pinput, pmesh);
#ifdef ENABLE_EXCEPTIONS
    }
    catch(std::bad_alloc& ba) {
      std::cout << "### FATAL ERROR in main" << std::endl << "memory allocation failed "
                << "in creating task list " << ba.what() << std::endl;
#ifdef MPI_PARALLEL
      MPI_Finalize();
#endif
      return(0);
    }
#endif // ENABLE_EXCEPTIONS
  }

  //--- Step 6. --------------------------------------------------------------------------
  // Set initial conditions by calling problem generator, or reading restart file

#ifdef ENABLE_EXCEPTIONS
  try {
#endif
    pmesh->Initialize(res_flag, pinput);
#ifdef ENABLE_EXCEPTIONS
  }
  catch(std::bad_alloc& ba) {
    std::cout << "### FATAL ERROR in main" << std::endl << "memory allocation failed "
              << "in problem generator " << ba.what() << std::endl;
#ifdef MPI_PARALLEL
    MPI_Finalize();
#endif
    return(0);
  }
  catch(std::exception const& ex) {
    std::cout << ex.what() << std::endl;  // prints diagnostic message
#ifdef MPI_PARALLEL
    MPI_Finalize();
#endif
    return(0);
  }
#endif // ENABLE_EXCEPTIONS

  //--- Step 7. --------------------------------------------------------------------------
  // Change to run directory, initialize outputs object, and make output of ICs

  Outputs *pouts;
#ifdef ENABLE_EXCEPTIONS
  try {
#endif
    ChangeRunDir(prundir);
    pouts = new Outputs(pmesh, pinput);
    if (res_flag == 0) pouts->MakeOutputs(pmesh, pinput);
#ifdef ENABLE_EXCEPTIONS
  }
  catch(std::bad_alloc& ba) {
    std::cout << "### FATAL ERROR in main" << std::endl
              << "memory allocation failed setting initial conditions: "
              << ba.what() << std::endl;
#ifdef MPI_PARALLEL
    MPI_Finalize();
#endif
    return(0);
  }
  catch(std::exception const& ex) {
    std::cout << ex.what() << std::endl;  // prints diagnostic message
#ifdef MPI_PARALLEL
    MPI_Finalize();
#endif
    return(0);
  }
#endif // ENABLE_EXCEPTIONS

  //=== Step 8. === START OF MAIN INTEGRATION LOOP =======================================
  // For performance, there is no error handler protecting this step (except outputs)

  if (Globals::my_rank == 0) {
    std::cout << "\nSetup complete, entering main loop...\n" << std::endl;
  }

  clock_t tstart = clock();
#ifdef OPENMP_PARALLEL
  double omp_start_time = omp_get_wtime();
#endif

  while ((pmesh->time < pmesh->tlim) &&
         (pmesh->nlim < 0 || pmesh->ncycle < pmesh->nlim)) {
    if (Globals::my_rank == 0)
      pmesh->OutputCycleDiagnostics();

    if (STS_ENABLED) {
      pmesh->sts_loc = TaskType::op_split_before;
      // compute nstages for this STS
      if (pmesh->sts_integrator == "rkl2") {
        pststlist->nstages =
            static_cast<int>
              (0.5*(-1. + std::sqrt(9. + 16.*(0.5*pmesh->dt)/pmesh->dt_parabolic))) + 1;
      } else { // rkl1, default
        pststlist->nstages =
            static_cast<int>
              (0.5*(-1. + std::sqrt(1. + 8.*pmesh->dt/pmesh->dt_parabolic))) + 1;
      }
      if (pststlist->nstages % 2 == 0) { // guarantee odd nstages for STS
        pststlist->nstages += 1;
      }
      // take super-timestep
      for (int stage=1; stage<=pststlist->nstages; ++stage)
        pststlist->DoTaskListOneStage(pmesh, stage);

      pmesh->sts_loc = TaskType::main_int;
    }

    if (pmesh->turb_flag > 1) pmesh->ptrbd->Driving(); // driven turbulence

    for (int stage=1; stage<=ptlist->nstages; ++stage) {
      if (SELF_GRAVITY_ENABLED == 1) // fft (flag 0 for discrete kernel, 1 for continuous)
        pmesh->pfgrd->Solve(stage, 0);
      else if (SELF_GRAVITY_ENABLED == 2) // multigrid
        pmesh->pmgrd->Solve(stage);
      ptlist->DoTaskListOneStage(pmesh, stage);
    }

<<<<<<< HEAD
    //radiation
    if (RADIATION_ENABLED) {
      pradlist->DoTaskListOneStage(pmesh, 1);
=======
    if (STS_ENABLED && pmesh->sts_integrator == "rkl2") {
      pmesh->sts_loc = TaskType::op_split_after;
      // take super-timestep
      for (int stage=1; stage<=pststlist->nstages; ++stage)
        pststlist->DoTaskListOneStage(pmesh, stage);
>>>>>>> a8deccf4
    }

    pmesh->UserWorkInLoop();

    pmesh->ncycle++;
    pmesh->time += pmesh->dt;
    mbcnt += pmesh->nbtotal;
    pmesh->step_since_lb++;

    pmesh->LoadBalancingAndAdaptiveMeshRefinement(pinput);

    pmesh->NewTimeStep();

#ifdef ENABLE_EXCEPTIONS
    try {
#endif
      if (pmesh->time < pmesh->tlim) // skip the final output as it happens later
        pouts->MakeOutputs(pmesh,pinput);
#ifdef ENABLE_EXCEPTIONS
    }
    catch(std::bad_alloc& ba) {
      std::cout << "### FATAL ERROR in main" << std::endl
                << "memory allocation failed during output: " << ba.what() <<std::endl;
#ifdef MPI_PARALLEL
      MPI_Finalize();
#endif
      return(0);
    }
    catch(std::exception const& ex) {
      std::cout << ex.what() << std::endl;  // prints diagnostic message
#ifdef MPI_PARALLEL
      MPI_Finalize();
#endif
      return(0);
    }
#endif // ENABLE_EXCEPTIONS

    // check for signals
    if (SignalHandler::CheckSignalFlags() != 0) {
      break;
    }
  } // END OF MAIN INTEGRATION LOOP ======================================================
  // Make final outputs, print diagnostics, clean up and terminate

  if (Globals::my_rank == 0 && wtlim > 0)
    SignalHandler::CancelWallTimeAlarm();

  //--- Step 9. --------------------------------------------------------------------------
  // Make the final outputs
#ifdef ENABLE_EXCEPTIONS
  try {
#endif
    pouts->MakeOutputs(pmesh,pinput,true);
#ifdef ENABLE_EXCEPTIONS
  }
  catch(std::bad_alloc& ba) {
    std::cout << "### FATAL ERROR in main" << std::endl
              << "memory allocation failed during output: " << ba.what() <<std::endl;
#ifdef MPI_PARALLEL
    MPI_Finalize();
#endif
    return(0);
  }
  catch(std::exception const& ex) {
    std::cout << ex.what() << std::endl;  // prints diagnostic message
#ifdef MPI_PARALLEL
    MPI_Finalize();
#endif
    return(0);
  }
#endif // ENABLE_EXCEPTIONS

  pmesh->UserWorkAfterLoop(pinput);

  //--- Step 10. -------------------------------------------------------------------------
  // Print diagnostic messages related to the end of the simulation
  if (Globals::my_rank == 0) {
    pmesh->OutputCycleDiagnostics();
    if (SignalHandler::GetSignalFlag(SIGTERM) != 0) {
      std::cout << std::endl << "Terminating on Terminate signal" << std::endl;
    } else if (SignalHandler::GetSignalFlag(SIGINT) != 0) {
      std::cout << std::endl << "Terminating on Interrupt signal" << std::endl;
    } else if (SignalHandler::GetSignalFlag(SIGALRM) != 0) {
      std::cout << std::endl << "Terminating on wall-time limit" << std::endl;
    } else if (pmesh->ncycle == pmesh->nlim) {
      std::cout << std::endl << "Terminating on cycle limit" << std::endl;
    } else {
      std::cout << std::endl << "Terminating on time limit" << std::endl;
    }

    std::cout << "time=" << pmesh->time << " cycle=" << pmesh->ncycle << std::endl;
    std::cout << "tlim=" << pmesh->tlim << " nlim=" << pmesh->nlim << std::endl;

    if (pmesh->adaptive) {
      std::cout << std::endl << "Number of MeshBlocks = " << pmesh->nbtotal
                << "; " << pmesh->nbnew << "  created, " << pmesh->nbdel
                << " destroyed during this simulation." << std::endl;
    }

    // Calculate and print the zone-cycles/cpu-second and wall-second
#ifdef OPENMP_PARALLEL
    double omp_time = omp_get_wtime() - omp_start_time;
#endif
    clock_t tstop = clock();
    double cpu_time = (tstop>tstart ? static_cast<double> (tstop-tstart) :
                       1.0)/static_cast<double> (CLOCKS_PER_SEC);
    std::uint64_t zonecycles =
        mbcnt*static_cast<std::uint64_t> (pmesh->pblock->GetNumberOfMeshBlockCells());
    double zc_cpus = static_cast<double> (zonecycles) / cpu_time;

    std::cout << std::endl << "zone-cycles = " << zonecycles << std::endl;
    std::cout << "cpu time used  = " << cpu_time << std::endl;
    std::cout << "zone-cycles/cpu_second = " << zc_cpus << std::endl;
#ifdef OPENMP_PARALLEL
    double zc_omps = static_cast<double> (zonecycles) / omp_time;
    std::cout << std::endl << "omp wtime used = " << omp_time << std::endl;
    std::cout << "zone-cycles/omp_wsecond = " << zc_omps << std::endl;
#endif
  }

  delete pinput;
  delete pmesh;
  delete ptlist;
  delete pouts;
  delete pradlist;

#ifdef MPI_PARALLEL
  MPI_Finalize();
#endif

  return(0);
}<|MERGE_RESOLUTION|>--- conflicted
+++ resolved
@@ -485,17 +485,16 @@
       ptlist->DoTaskListOneStage(pmesh, stage);
     }
 
-<<<<<<< HEAD
     //radiation
     if (RADIATION_ENABLED) {
       pradlist->DoTaskListOneStage(pmesh, 1);
-=======
+    }
+
     if (STS_ENABLED && pmesh->sts_integrator == "rkl2") {
       pmesh->sts_loc = TaskType::op_split_after;
       // take super-timestep
       for (int stage=1; stage<=pststlist->nstages; ++stage)
         pststlist->DoTaskListOneStage(pmesh, stage);
->>>>>>> a8deccf4
     }
 
     pmesh->UserWorkInLoop();
