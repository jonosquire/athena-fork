//========================================================================================
// Athena++ astrophysical MHD code
// Copyright(C) 2014 James M. Stone <jmstone@princeton.edu> and other code contributors
// Licensed under the 3-clause BSD License, see LICENSE file for details
//========================================================================================
//! \file mesh.cpp
//  \brief implementation of functions in Mesh class

// C headers
// pre-C11: needed before including inttypes.h, else won't define int64_t for C++ code
// #define __STDC_FORMAT_MACROS

// C++ headers
#include <cinttypes>  // format macro "PRId64" for fixed-width integer type std::int64_t
#include <cmath>      // std::abs(), std::pow()
#include <cstdint>    // std::int64_t fixed-wdith integer type alias
#include <cstdlib>
#include <cstring>    // std::memcpy()
#include <iomanip>
#include <iostream>
#include <limits>
#include <sstream>
#include <stdexcept>  // runtime_error
#include <string>     // c_str()
#include <vector>

// Athena++ headers
#include "../athena.hpp"
#include "../athena_arrays.hpp"
#include "../bvals/bvals.hpp"
#include "../coordinates/coordinates.hpp"
#include "../eos/eos.hpp"
#include "../fft/athena_fft.hpp"
#include "../fft/turbulence.hpp"
#include "../field/field.hpp"
#include "../field/field_diffusion/field_diffusion.hpp"
#include "../globals.hpp"
#include "../gravity/fft_gravity.hpp"
#include "../gravity/gravity.hpp"
#include "../gravity/mg_gravity.hpp"
#include "../hydro/hydro.hpp"
#include "../hydro/hydro_diffusion/hydro_diffusion.hpp"
#include "../multigrid/multigrid.hpp"
#include "../outputs/io_wrapper.hpp"
#include "../parameter_input.hpp"
#include "../reconstruct/reconstruction.hpp"
#include "../utils/buffer_utils.hpp"
#include "mesh.hpp"
#include "mesh_refinement.hpp"
#include "meshblock_tree.hpp"

// MPI/OpenMP header
#ifdef MPI_PARALLEL
#include <mpi.h>
#endif

//----------------------------------------------------------------------------------------
// Mesh constructor, builds mesh at start of calculation using parameters in input file

Mesh::Mesh(ParameterInput *pin, int mesh_test) {
  std::stringstream msg;
  RegionSize block_size;
  MeshBlock *pfirst{};
  BoundaryFlag block_bcs[6];
  std::int64_t nbmax;
  int dim;

  // mesh test
  if (mesh_test > 0) Globals::nranks = mesh_test;

  // read time and cycle limits from input file
  start_time = pin->GetOrAddReal("time", "start_time", 0.0);
  tlim       = pin->GetReal("time", "tlim");
  cfl_number = pin->GetReal("time", "cfl_number");
  ncycle_out = pin->GetOrAddInteger("time", "ncycle_out", 1);
  time = start_time;
  Real real_max = std::numeric_limits<Real>::max();
  dt = dt_diff = (real_max);
  muj = 0.0;
  nuj = 0.0;
  muj_tilde = 0.0;
  nbnew = 0; nbdel = 0;

  four_pi_G_ = 0.0, grav_eps_ = -1.0, grav_mean_rho_ = -1.0;

  turb_flag = 0;

  nlim = pin->GetOrAddInteger("time", "nlim", -1);
  ncycle = 0;
  nint_user_mesh_data_ = 0;
  nreal_user_mesh_data_ = 0;
  nuser_history_output_ = 0;

  // read number of OpenMP threads for mesh
  num_mesh_threads_ = pin->GetOrAddInteger("mesh", "num_threads", 1);
  if (num_mesh_threads_ < 1) {
    msg << "### FATAL ERROR in Mesh constructor" << std::endl
        << "Number of OpenMP threads must be >= 1, but num_threads="
        << num_mesh_threads_ << std::endl;
    ATHENA_ERROR(msg);
  }

  // read number of grid cells in root level of mesh from input file.
  mesh_size.nx1 = pin->GetInteger("mesh","nx1");
  if (mesh_size.nx1 < 4) {
    msg << "### FATAL ERROR in Mesh constructor" << std::endl
        << "In mesh block in input file nx1 must be >= 4, but nx1="
        << mesh_size.nx1 << std::endl;
    ATHENA_ERROR(msg);
  }

  mesh_size.nx2 = pin->GetInteger("mesh","nx2");
  if (mesh_size.nx2 < 1) {
    msg << "### FATAL ERROR in Mesh constructor" << std::endl
        << "In mesh block in input file nx2 must be >= 1, but nx2="
        << mesh_size.nx2 << std::endl;
    ATHENA_ERROR(msg);
  }

  mesh_size.nx3 = pin->GetInteger("mesh","nx3");
  if (mesh_size.nx3 < 1) {
    msg << "### FATAL ERROR in Mesh constructor" << std::endl
        << "In mesh block in input file nx3 must be >= 1, but nx3="
        << mesh_size.nx3 << std::endl;
    ATHENA_ERROR(msg);
  }
  if (mesh_size.nx2 == 1 && mesh_size.nx3 > 1) {
    msg << "### FATAL ERROR in Mesh constructor" << std::endl
        << "In mesh block in input file: nx2=1, nx3=" << mesh_size.nx3
        << ", 2D problems in x1-x3 plane not supported" << std::endl;
    ATHENA_ERROR(msg);
  }

  // setup convenience variables involving Mesh dimensionality
  dim = 1;
  if (mesh_size.nx2 > 1) dim = 2;
  if (mesh_size.nx3 > 1) dim = 3;
  f2_ = (mesh_size.nx2 > 1) ? 1 : 0;
  f3_ = (mesh_size.nx3 > 1) ? 1 : 0;

  // read physical size of mesh (root level) from input file.
  mesh_size.x1min = pin->GetReal("mesh","x1min");
  mesh_size.x2min = pin->GetReal("mesh","x2min");
  mesh_size.x3min = pin->GetReal("mesh","x3min");

  mesh_size.x1max = pin->GetReal("mesh","x1max");
  mesh_size.x2max = pin->GetReal("mesh","x2max");
  mesh_size.x3max = pin->GetReal("mesh","x3max");

  if (mesh_size.x1max <= mesh_size.x1min) {
    msg << "### FATAL ERROR in Mesh constructor" << std::endl
        << "Input x1max must be larger than x1min: x1min=" << mesh_size.x1min
        << " x1max=" << mesh_size.x1max << std::endl;
    ATHENA_ERROR(msg);
  }
  if (mesh_size.x2max <= mesh_size.x2min) {
    msg << "### FATAL ERROR in Mesh constructor" << std::endl
        << "Input x2max must be larger than x2min: x2min=" << mesh_size.x2min
        << " x2max=" << mesh_size.x2max << std::endl;
    ATHENA_ERROR(msg);
  }
  if (mesh_size.x3max <= mesh_size.x3min) {
    msg << "### FATAL ERROR in Mesh constructor" << std::endl
        << "Input x3max must be larger than x3min: x3min=" << mesh_size.x3min
        << " x3max=" << mesh_size.x3max << std::endl;
    ATHENA_ERROR(msg);
  }

  // read ratios of grid cell size in each direction
  block_size.x1rat = mesh_size.x1rat = pin->GetOrAddReal("mesh", "x1rat", 1.0);
  block_size.x2rat = mesh_size.x2rat = pin->GetOrAddReal("mesh", "x2rat", 1.0);
  block_size.x3rat = mesh_size.x3rat = pin->GetOrAddReal("mesh", "x3rat", 1.0);

  // read BC flags for each of the 6 boundaries in turn.
  mesh_bcs[BoundaryFace::inner_x1] =
      GetBoundaryFlag(pin->GetOrAddString("mesh", "ix1_bc", "none"));
  mesh_bcs[BoundaryFace::outer_x1] =
      GetBoundaryFlag(pin->GetOrAddString("mesh", "ox1_bc", "none"));
  mesh_bcs[BoundaryFace::inner_x2] =
      GetBoundaryFlag(pin->GetOrAddString("mesh", "ix2_bc", "none"));
  mesh_bcs[BoundaryFace::outer_x2] =
      GetBoundaryFlag(pin->GetOrAddString("mesh", "ox2_bc", "none"));
  mesh_bcs[BoundaryFace::inner_x3] =
      GetBoundaryFlag(pin->GetOrAddString("mesh", "ix3_bc", "none"));
  mesh_bcs[BoundaryFace::outer_x3] =
      GetBoundaryFlag(pin->GetOrAddString("mesh", "ox3_bc", "none"));

  // read MeshBlock parameters
  block_size.nx1 = pin->GetOrAddInteger("meshblock", "nx1", mesh_size.nx1);
  if (dim >= 2)
    block_size.nx2 = pin->GetOrAddInteger("meshblock", "nx2", mesh_size.nx2);
  else
    block_size.nx2 = mesh_size.nx2;
  if (dim == 3)
    block_size.nx3 = pin->GetOrAddInteger("meshblock", "nx3", mesh_size.nx3);
  else
    block_size.nx3 = mesh_size.nx3;

  // check consistency of the block and mesh
  if (mesh_size.nx1 % block_size.nx1 != 0
      || mesh_size.nx2 % block_size.nx2 != 0
      || mesh_size.nx3 % block_size.nx3 != 0) {
    msg << "### FATAL ERROR in Mesh constructor" << std::endl
        << "the Mesh must be evenly divisible by the MeshBlock" << std::endl;
    ATHENA_ERROR(msg);
  }
  if (block_size.nx1 < 4 || (block_size.nx2 < 4 && dim >= 2)
      || (block_size.nx3 < 4 && dim == 3)) {
    msg << "### FATAL ERROR in Mesh constructor" << std::endl
        << "block_size must be larger than or equal to 4 cells." << std::endl;
    ATHENA_ERROR(msg);
  }

  // calculate the number of the blocks
  nrbx1 = mesh_size.nx1/block_size.nx1;
  nrbx2 = mesh_size.nx2/block_size.nx2;
  nrbx3 = mesh_size.nx3/block_size.nx3;
  nbmax = (nrbx1 > nrbx2) ? nrbx1:nrbx2;
  nbmax = (nbmax > nrbx3) ? nbmax:nrbx3;

  // initialize user-enrollable functions
  if (mesh_size.x1rat != 1.0) {
    use_uniform_meshgen_fn_[X1DIR] = false;
    MeshGenerator_[X1DIR] = DefaultMeshGeneratorX1;
  } else {
    use_uniform_meshgen_fn_[X1DIR] = true;
    MeshGenerator_[X1DIR] = UniformMeshGeneratorX1;
  }
  if (mesh_size.x2rat != 1.0) {
    use_uniform_meshgen_fn_[X2DIR] = false;
    MeshGenerator_[X2DIR] = DefaultMeshGeneratorX2;
  } else {
    use_uniform_meshgen_fn_[X2DIR] = true;
    MeshGenerator_[X2DIR] = UniformMeshGeneratorX2;
  }
  if (mesh_size.x3rat != 1.0) {
    use_uniform_meshgen_fn_[X3DIR] = false;
    MeshGenerator_[X3DIR] = DefaultMeshGeneratorX3;
  } else {
    use_uniform_meshgen_fn_[X3DIR] = true;
    MeshGenerator_[X3DIR] = UniformMeshGeneratorX3;
  }

  for (int dir=0; dir<6; dir++)
    BoundaryFunction_[dir] = nullptr;
  AMRFlag_ = nullptr;
  UserSourceTerm_ = nullptr;
  UserTimeStep_ = nullptr;
  ViscosityCoeff_ = nullptr;
  ConductionCoeff_ = nullptr;
  FieldDiffusivity_ = nullptr;
  MGBoundaryFunction_[BoundaryFace::inner_x1] = MGPeriodicInnerX1;
  MGBoundaryFunction_[BoundaryFace::outer_x1] = MGPeriodicOuterX1;
  MGBoundaryFunction_[BoundaryFace::inner_x2] = MGPeriodicInnerX2;
  MGBoundaryFunction_[BoundaryFace::outer_x2] = MGPeriodicOuterX2;
  MGBoundaryFunction_[BoundaryFace::inner_x3] = MGPeriodicInnerX3;
  MGBoundaryFunction_[BoundaryFace::outer_x3] = MGPeriodicOuterX3;


  // calculate the logical root level and maximum level
  for (root_level=0; (1<<root_level)<nbmax; root_level++) {}
  current_level = root_level;

  // create the root grid
  tree.CreateRootGrid(nrbx1, nrbx2, nrbx3, root_level);

  if (EOS_TABLE_ENABLED) peos_table = new EosTable(pin);
  InitUserMeshData(pin);

  // Load balancing flag and parameters
  lb_flag_=true;
  lb_automatic_=pin->GetOrAddBoolean("loadbalancing","automatic",false);
  lb_tolerance_=pin->GetOrAddReal("loadbalancing","tolerance",0.5);
  lb_interval_=pin->GetOrAddReal("loadbalancing","interval",10);
  step_since_lb=0;

  // SMR / AMR: create finer grids here
  multilevel = false;
  adaptive = false;
  if (pin->GetOrAddString("mesh", "refinement", "none") == "adaptive")
    adaptive = true, multilevel = true;
  else if (pin->GetOrAddString("mesh", "refinement", "none") == "static")
    multilevel = true;
  if (adaptive) {
    max_level = pin->GetOrAddInteger("mesh", "numlevel", 1) + root_level - 1;
    if (max_level > 63) {
      msg << "### FATAL ERROR in Mesh constructor" << std::endl
          << "The number of the refinement level must be smaller than "
          << 63-root_level+1 << "." << std::endl;
      ATHENA_ERROR(msg);
    }
  } else {
    max_level = 63;
  }

  if (multilevel == true) {
    if (block_size.nx1 % 2 == 1 || (block_size.nx2 % 2 == 1 && block_size.nx2>1)
        || (block_size.nx3 % 2 == 1 && block_size.nx3>1)) {
      msg << "### FATAL ERROR in Mesh constructor" << std::endl
          << "The size of MeshBlock must be divisible by 2 in order to use SMR or AMR."
          << std::endl;
      ATHENA_ERROR(msg);
    }

    InputBlock *pib = pin->pfirst_block;
    while (pib != nullptr) {
      if (pib->block_name.compare(0, 10, "refinement") == 0) {
        RegionSize ref_size;
        ref_size.x1min = pin->GetReal(pib->block_name, "x1min");
        ref_size.x1max = pin->GetReal(pib->block_name, "x1max");
        if (dim >= 2) {
          ref_size.x2min = pin->GetReal(pib->block_name, "x2min");
          ref_size.x2max = pin->GetReal(pib->block_name, "x2max");
        } else {
          ref_size.x2min = mesh_size.x2min;
          ref_size.x2max = mesh_size.x2max;
        }
        if (dim >= 3) {
          ref_size.x3min = pin->GetReal(pib->block_name, "x3min");
          ref_size.x3max = pin->GetReal(pib->block_name, "x3max");
        } else {
          ref_size.x3min = mesh_size.x3min;
          ref_size.x3max = mesh_size.x3max;
        }
        int ref_lev = pin->GetInteger(pib->block_name, "level");
        int lrlev = ref_lev + root_level;
        if (lrlev>current_level) current_level = lrlev;
        // range check
        if (ref_lev<1) {
          msg << "### FATAL ERROR in Mesh constructor" << std::endl
              << "Refinement level must be larger than 0 (root level = 0)" << std::endl;
          ATHENA_ERROR(msg);
        }
        if (lrlev > max_level) {
          msg << "### FATAL ERROR in Mesh constructor" << std::endl
              << "Refinement level exceeds the maximum level (specify"
              << "maxlevel in <mesh> if adaptive)."
              << std::endl;
          ATHENA_ERROR(msg);
        }
        if (ref_size.x1min > ref_size.x1max || ref_size.x2min > ref_size.x2max
            || ref_size.x3min > ref_size.x3max)  {
          msg << "### FATAL ERROR in Mesh constructor" << std::endl
              << "Invalid refinement region is specified."<<  std::endl;
          ATHENA_ERROR(msg);
        }
        if (ref_size.x1min < mesh_size.x1min || ref_size.x1max > mesh_size.x1max
            || ref_size.x2min < mesh_size.x2min || ref_size.x2max > mesh_size.x2max
            || ref_size.x3min < mesh_size.x3min || ref_size.x3max > mesh_size.x3max) {
          msg << "### FATAL ERROR in Mesh constructor" << std::endl
              << "Refinement region must be smaller than the whole mesh." << std::endl;
          ATHENA_ERROR(msg);
        }
        // find the logical range in the ref_level
        // note: if this is too slow, this should be replaced with bi-section search.
        std::int64_t lx1min = 0, lx1max = 0, lx2min = 0, lx2max = 0,
                     lx3min = 0, lx3max = 0;
        std::int64_t lxmax = nrbx1*(1LL<<ref_lev);
        for (lx1min=0; lx1min<lxmax; lx1min++) {
          Real rx = ComputeMeshGeneratorX(lx1min+1, lxmax,
                                          use_uniform_meshgen_fn_[X1DIR]);
          if (MeshGenerator_[X1DIR](rx, mesh_size) > ref_size.x1min)
            break;
        }
        for (lx1max=lx1min; lx1max<lxmax; lx1max++) {
          Real rx = ComputeMeshGeneratorX(lx1max+1, lxmax,
                                          use_uniform_meshgen_fn_[X1DIR]);
          if (MeshGenerator_[X1DIR](rx, mesh_size) >= ref_size.x1max)
            break;
        }
        if (lx1min % 2 == 1) lx1min--;
        if (lx1max % 2 == 0) lx1max++;
        if (dim >= 2) { // 2D or 3D
          lxmax = nrbx2*(1LL << ref_lev);
          for (lx2min=0; lx2min<lxmax; lx2min++) {
            Real rx=ComputeMeshGeneratorX(lx2min+1,lxmax,use_uniform_meshgen_fn_[X2DIR]);
            if (MeshGenerator_[X2DIR](rx, mesh_size) > ref_size.x2min)
              break;
          }
          for (lx2max=lx2min; lx2max<lxmax; lx2max++) {
            Real rx=ComputeMeshGeneratorX(lx2max+1,lxmax,use_uniform_meshgen_fn_[X2DIR]);
            if (MeshGenerator_[X2DIR](rx, mesh_size) >= ref_size.x2max)
              break;
          }
          if (lx2min % 2 == 1) lx2min--;
          if (lx2max % 2 == 0) lx2max++;
        }
        if (dim == 3) { // 3D
          lxmax = nrbx3*(1LL<<ref_lev);
          for (lx3min=0; lx3min<lxmax; lx3min++) {
            Real rx = ComputeMeshGeneratorX(lx3min+1, lxmax,
                                            use_uniform_meshgen_fn_[X3DIR]);
            if (MeshGenerator_[X3DIR](rx, mesh_size) > ref_size.x3min)
              break;
          }
          for (lx3max=lx3min; lx3max<lxmax; lx3max++) {
            Real rx = ComputeMeshGeneratorX(lx3max+1, lxmax,
                                            use_uniform_meshgen_fn_[X3DIR]);
            if (MeshGenerator_[X3DIR](rx, mesh_size) >= ref_size.x3max)
              break;
          }
          if (lx3min % 2 == 1) lx3min--;
          if (lx3max % 2 == 0) lx3max++;
        }
        // create the finest level
        if (dim == 1) {
          for (std::int64_t i=lx1min; i<lx1max; i+=2) {
            LogicalLocation nloc;
            nloc.level=lrlev, nloc.lx1=i, nloc.lx2=0, nloc.lx3=0;
            int nnew;
            tree.AddMeshBlock(tree, nloc, dim, mesh_bcs, nrbx1, nrbx2, nrbx3, root_level,
                              nnew);
          }
        }
        if (dim == 2) {
          for (std::int64_t j=lx2min; j<lx2max; j+=2) {
            for (std::int64_t i=lx1min; i<lx1max; i+=2) {
              LogicalLocation nloc;
              nloc.level=lrlev, nloc.lx1=i, nloc.lx2=j, nloc.lx3=0;
              int nnew;
              tree.AddMeshBlock(tree, nloc, dim, mesh_bcs, nrbx1, nrbx2, nrbx3,
                                root_level, nnew);
            }
          }
        }
        if (dim == 3) {
          for (std::int64_t k=lx3min; k<lx3max; k+=2) {
            for (std::int64_t j=lx2min; j<lx2max; j+=2) {
              for (std::int64_t i=lx1min; i<lx1max; i+=2) {
                LogicalLocation nloc;
                nloc.level = lrlev, nloc.lx1 = i, nloc.lx2 = j, nloc.lx3 = k;
                int nnew;
                tree.AddMeshBlock(tree, nloc, dim, mesh_bcs, nrbx1, nrbx2, nrbx3,
                                  root_level, nnew);
              }
            }
          }
        }
      }
      pib = pib->pnext;
    }
  }

  // initial mesh hierarchy construction is completed here

  tree.CountMeshBlock(nbtotal);
  loclist = new LogicalLocation[nbtotal];
  tree.GetMeshBlockList(loclist, nullptr, nbtotal);

#ifdef MPI_PARALLEL
  // check if there are sufficient blocks
  if (nbtotal < Globals::nranks) {
    if (mesh_test == 0) {
      msg << "### FATAL ERROR in Mesh constructor" << std::endl
          << "Too few mesh blocks: nbtotal ("<< nbtotal <<") < nranks ("
          << Globals::nranks << ")" << std::endl;
      ATHENA_ERROR(msg);
    } else { // test
      std::cout << "### Warning in Mesh constructor" << std::endl
                << "Too few mesh blocks: nbtotal ("<< nbtotal <<") < nranks ("
                << Globals::nranks << ")" << std::endl;
    }
  }
#endif

<<<<<<< HEAD
  ranklist=new int[nbtotal];
  nslist=new int[Globals::nranks];
  nblist=new int[Globals::nranks];
  costlist=new double[nbtotal];
  if (adaptive == true) { // allocate arrays for AMR
=======
  ranklist = new int[nbtotal];
  nslist = new int[Globals::nranks];
  nblist = new int[Globals::nranks];
  costlist = new Real[nbtotal];
  if (adaptive) { // allocate arrays for AMR
>>>>>>> 06dc55ca
    nref = new int[Globals::nranks];
    nderef = new int[Globals::nranks];
    rdisp = new int[Globals::nranks];
    ddisp = new int[Globals::nranks];
    bnref = new int[Globals::nranks];
    bnderef = new int[Globals::nranks];
    brdisp = new int[Globals::nranks];
    bddisp = new int[Globals::nranks];
  }

  // initialize cost array with the simplest estimate; all the blocks are equal
  for (int i=0; i<nbtotal; i++) costlist[i] = 1.0;

  CalculateLoadBalance(costlist, ranklist, nslist, nblist, nbtotal);

  // Output some diagnostic information to terminal

  // Output MeshBlock list and quit (mesh test only); do not create meshes
  if (mesh_test > 0) {
    if (Globals::my_rank == 0) OutputMeshStructure(dim);
    return;
  }

  // set gravity flag
  gflag = 0;
  if (SELF_GRAVITY_ENABLED) gflag = 1;
  //  if (SELF_GRAVITY_ENABLED == 2 && ...) // independent allocation
  //    gflag = 2;

  // create MeshBlock list for this process
  int nbs = nslist[Globals::my_rank];
  int nbe = nbs + nblist[Globals::my_rank] - 1;
  // create MeshBlock list for this process
  for (int i=nbs; i<=nbe; i++) {
    SetBlockSizeAndBoundaries(loclist[i], block_size, block_bcs);
    // create a block and add into the link list
    if (i == nbs) {
      pblock = new MeshBlock(i, i-nbs, loclist[i], block_size, block_bcs, this,
                             pin, gflag);
      pfirst = pblock;
    } else {
      pblock->next = new MeshBlock(i, i-nbs, loclist[i], block_size, block_bcs,
                                   this, pin, gflag);
      pblock->next->prev = pblock;
      pblock = pblock->next;
    }
    pblock->pbval->SearchAndSetNeighbors(tree, ranklist, nslist);
  }
  pblock = pfirst;

  if (SELF_GRAVITY_ENABLED == 1)
    pfgrd = new FFTGravityDriver(this, pin);
  else if (SELF_GRAVITY_ENABLED == 2)
    pmgrd = new MGGravityDriver(this, MGBoundaryFunction_, pin);

  if (turb_flag > 0)
    ptrbd = new TurbulenceDriver(this, pin);
}

//----------------------------------------------------------------------------------------
// Mesh constructor for restarts. Load the restart file

Mesh::Mesh(ParameterInput *pin, IOWrapper& resfile, int mesh_test) {
  std::stringstream msg;
  RegionSize block_size;
  BoundaryFlag block_bcs[6];
  MeshBlock *pfirst{};
  IOWrapperSizeT *offset{};
  IOWrapperSizeT datasize, listsize, headeroffset;

  // mesh test
  if (mesh_test>0) Globals::nranks=mesh_test;

  // read time and cycle limits from input file
  start_time = pin->GetOrAddReal("time","start_time",0.0);
  tlim       = pin->GetReal("time","tlim");
  ncycle_out = pin->GetOrAddInteger("time","ncycle_out",1);
  nlim = pin->GetOrAddInteger("time","nlim",-1);
  nint_user_mesh_data_=0;
  nreal_user_mesh_data_=0;
  nuser_history_output_=0;

  four_pi_G_=0.0, grav_eps_=-1.0, grav_mean_rho_=-1.0;

  turb_flag = 0;

  nbnew=0; nbdel=0;

  // read number of OpenMP threads for mesh
  num_mesh_threads_ = pin->GetOrAddInteger("mesh","num_threads",1);
  if (num_mesh_threads_ < 1) {
    msg << "### FATAL ERROR in Mesh constructor" << std::endl
        << "Number of OpenMP threads must be >= 1, but num_threads="
        << num_mesh_threads_ << std::endl;
    ATHENA_ERROR(msg);
  }

  // read BC flags for each of the 6 boundaries
  mesh_bcs[BoundaryFace::inner_x1] =
      GetBoundaryFlag(pin->GetOrAddString("mesh", "ix1_bc", "none"));
  mesh_bcs[BoundaryFace::outer_x1] =
      GetBoundaryFlag(pin->GetOrAddString("mesh", "ox1_bc", "none"));
  mesh_bcs[BoundaryFace::inner_x2] =
      GetBoundaryFlag(pin->GetOrAddString("mesh", "ix2_bc", "none"));
  mesh_bcs[BoundaryFace::outer_x2] =
      GetBoundaryFlag(pin->GetOrAddString("mesh", "ox2_bc", "none"));
  mesh_bcs[BoundaryFace::inner_x3] =
      GetBoundaryFlag(pin->GetOrAddString("mesh", "ix3_bc", "none"));
  mesh_bcs[BoundaryFace::outer_x3] =
      GetBoundaryFlag(pin->GetOrAddString("mesh", "ox3_bc", "none"));

  // get the end of the header
  headeroffset=resfile.GetPosition();
  // read the restart file
  // the file is already open and the pointer is set to after <par_end>
  IOWrapperSizeT headersize = sizeof(int)*3+sizeof(Real)*2
                              + sizeof(RegionSize)+sizeof(IOWrapperSizeT);
  char *headerdata = new char[headersize];
  if (Globals::my_rank == 0) { // the master process reads the header data
    if (resfile.Read(headerdata, 1, headersize) != headersize) {
      msg << "### FATAL ERROR in Mesh constructor" << std::endl
          << "The restart file is broken." << std::endl;
      ATHENA_ERROR(msg);
    }
  }
#ifdef MPI_PARALLEL
  // then broadcast the header data
  MPI_Bcast(headerdata, headersize, MPI_BYTE, 0, MPI_COMM_WORLD);
#endif
  IOWrapperSizeT hdos = 0;
  std::memcpy(&nbtotal, &(headerdata[hdos]), sizeof(int));
  hdos += sizeof(int);
  std::memcpy(&root_level, &(headerdata[hdos]), sizeof(int));
  hdos += sizeof(int);
  current_level=root_level;
  std::memcpy(&mesh_size, &(headerdata[hdos]), sizeof(RegionSize));
  hdos += sizeof(RegionSize);
  std::memcpy(&time, &(headerdata[hdos]), sizeof(Real));
  hdos += sizeof(Real);
  std::memcpy(&dt, &(headerdata[hdos]), sizeof(Real));
  hdos += sizeof(Real);
  std::memcpy(&ncycle, &(headerdata[hdos]), sizeof(int));
  hdos += sizeof(int);
  std::memcpy(&datasize, &(headerdata[hdos]), sizeof(IOWrapperSizeT));
  hdos += sizeof(IOWrapperSizeT);   // (this updated value is never used)

  delete [] headerdata;

  int dim = 1;
  if (mesh_size.nx2 > 1) dim = 2;
  if (mesh_size.nx3 > 1) dim = 3;

  // initialize
  loclist = new LogicalLocation[nbtotal];
  offset = new IOWrapperSizeT[nbtotal];
  costlist = new double[nbtotal];
  ranklist = new int[nbtotal];
  nslist = new int[Globals::nranks];
  nblist = new int[Globals::nranks];

  block_size.nx1 = pin->GetOrAddInteger("meshblock","nx1",mesh_size.nx1);
  block_size.nx2 = pin->GetOrAddInteger("meshblock","nx2",mesh_size.nx2);
  block_size.nx3 = pin->GetOrAddInteger("meshblock","nx3",mesh_size.nx3);

  // calculate the number of the blocks
  nrbx1 = mesh_size.nx1/block_size.nx1;
  nrbx2 = mesh_size.nx2/block_size.nx2;
  nrbx3 = mesh_size.nx3/block_size.nx3;

  // initialize user-enrollable functions
  if (mesh_size.x1rat != 1.0) {
    use_uniform_meshgen_fn_[X1DIR] = false;
    MeshGenerator_[X1DIR] = DefaultMeshGeneratorX1;
  } else {
    use_uniform_meshgen_fn_[X1DIR] = true;
    MeshGenerator_[X1DIR] = UniformMeshGeneratorX1;
  }
  if (mesh_size.x2rat != 1.0) {
    use_uniform_meshgen_fn_[X2DIR] = false;
    MeshGenerator_[X2DIR] = DefaultMeshGeneratorX2;
  } else {
    use_uniform_meshgen_fn_[X2DIR] = true;
    MeshGenerator_[X2DIR] = UniformMeshGeneratorX2;
  }
  if (mesh_size.x3rat != 1.0) {
    use_uniform_meshgen_fn_[X3DIR] = false;
    MeshGenerator_[X3DIR] = DefaultMeshGeneratorX3;
  } else {
    use_uniform_meshgen_fn_[X3DIR] = true;
    MeshGenerator_[X3DIR] = UniformMeshGeneratorX3;
  }

  for (int dir=0; dir<6; dir++)
    BoundaryFunction_[dir] = nullptr;
  AMRFlag_ = nullptr;
  UserSourceTerm_ = nullptr;
  UserTimeStep_ = nullptr;
  ViscosityCoeff_ = nullptr;
  ConductionCoeff_ = nullptr;
  FieldDiffusivity_ = nullptr;
  MGBoundaryFunction_[BoundaryFace::inner_x1] = MGPeriodicInnerX1;
  MGBoundaryFunction_[BoundaryFace::outer_x1] = MGPeriodicOuterX1;
  MGBoundaryFunction_[BoundaryFace::inner_x2] = MGPeriodicInnerX2;
  MGBoundaryFunction_[BoundaryFace::outer_x2] = MGPeriodicOuterX2;
  MGBoundaryFunction_[BoundaryFace::inner_x3] = MGPeriodicInnerX3;
  MGBoundaryFunction_[BoundaryFace::outer_x3] = MGPeriodicOuterX3;

  // Load balancing flag and parameters
  lb_flag_=true;
  lb_automatic_=pin->GetOrAddBoolean("loadbalancing","automatic",false);
  lb_tolerance_=pin->GetOrAddReal("loadbalancing","tolerance",0.5);
  lb_interval_=pin->GetOrAddReal("loadbalancing","interval",10);
  step_since_lb=0;

  // SMR / AMR
  multilevel = false;
  adaptive = false;
  if (pin->GetOrAddString("mesh","refinement","none") == "adaptive")
    adaptive = true, multilevel = true;
  else if (pin->GetOrAddString("mesh","refinement","none") == "static")
    multilevel = true;
  if (adaptive == true) {
    max_level = pin->GetOrAddInteger("mesh","numlevel",1)+root_level-1;
    if (max_level > 63) {
      msg << "### FATAL ERROR in Mesh constructor" << std::endl
          << "The number of the refinement level must be smaller than "
          << 63-root_level+1 << "." << std::endl;
      ATHENA_ERROR(msg);
    }
  } else {
    max_level = 63;
  }

  if (EOS_TABLE_ENABLED) peos_table = new EosTable(pin);
  InitUserMeshData(pin);

  // read user Mesh data
  IOWrapperSizeT udsize = 0;
  for (int n=0; n<nint_user_mesh_data_; n++)
    udsize += iuser_mesh_data[n].GetSizeInBytes();
  for (int n=0; n<nreal_user_mesh_data_; n++)
    udsize += ruser_mesh_data[n].GetSizeInBytes();
  if (udsize != 0) {
    char *userdata = new char[udsize];
    if (Globals::my_rank == 0) { // only the master process reads the ID list
      if (resfile.Read(userdata,1,udsize) != udsize) {
        msg << "### FATAL ERROR in Mesh constructor" << std::endl
            << "The restart file is broken." << std::endl;
        ATHENA_ERROR(msg);
      }
    }
#ifdef MPI_PARALLEL
    // then broadcast the ID list
    MPI_Bcast(userdata, udsize, MPI_BYTE, 0, MPI_COMM_WORLD);
#endif

    IOWrapperSizeT udoffset=0;
    for (int n=0; n<nint_user_mesh_data_; n++) {
      std::memcpy(iuser_mesh_data[n].data(), &(userdata[udoffset]),
                  iuser_mesh_data[n].GetSizeInBytes());
      udoffset += iuser_mesh_data[n].GetSizeInBytes();
    }
    for (int n=0; n<nreal_user_mesh_data_; n++) {
      std::memcpy(ruser_mesh_data[n].data(), &(userdata[udoffset]),
                  ruser_mesh_data[n].GetSizeInBytes());
      udoffset += ruser_mesh_data[n].GetSizeInBytes();
    }
    delete [] userdata;
  }

  // read the ID list
  listsize = sizeof(LogicalLocation)+sizeof(Real);
  //allocate the idlist buffer
  char *idlist = new char[listsize*nbtotal];
  if (Globals::my_rank == 0) { // only the master process reads the ID list
    if (resfile.Read(idlist,listsize,nbtotal) != static_cast<unsigned int>(nbtotal)) {
      msg << "### FATAL ERROR in Mesh constructor" << std::endl
          << "The restart file is broken." << std::endl;
      ATHENA_ERROR(msg);
    }
  }
#ifdef MPI_PARALLEL
  // then broadcast the ID list
  MPI_Bcast(idlist, listsize*nbtotal, MPI_BYTE, 0, MPI_COMM_WORLD);
#endif

  int os = 0;
  for (int i=0; i<nbtotal; i++) {
    std::memcpy(&(loclist[i]), &(idlist[os]), sizeof(LogicalLocation));
    os += sizeof(LogicalLocation);
    std::memcpy(&(costlist[i]), &(idlist[os]), sizeof(double));
    os += sizeof(double);
    if (loclist[i].level > current_level) current_level = loclist[i].level;
  }
  delete [] idlist;

  // calculate the header offset and seek
  headeroffset += headersize+udsize+listsize*nbtotal;
  if (Globals::my_rank != 0)
    resfile.Seek(headeroffset);

  // rebuild the Block Tree
  for (int i=0; i<nbtotal; i++)
    tree.AddMeshBlockWithoutRefine(loclist[i],nrbx1,nrbx2,nrbx3,root_level);
  int nnb;
  // check the tree structure, and assign GID
  tree.GetMeshBlockList(loclist, nullptr, nnb);
  if (nnb != nbtotal) {
    msg << "### FATAL ERROR in Mesh constructor" << std::endl
        << "Tree reconstruction failed. The total numbers of the blocks do not match. ("
        << nbtotal << " != " << nnb << ")" << std::endl;
    ATHENA_ERROR(msg);
  }

#ifdef MPI_PARALLEL
  if (nbtotal < Globals::nranks) {
    if (mesh_test == 0) {
      msg << "### FATAL ERROR in Mesh constructor" << std::endl
          << "Too few mesh blocks: nbtotal ("<< nbtotal <<") < nranks ("
          << Globals::nranks << ")" << std::endl;
      ATHENA_ERROR(msg);
    } else { // test
      std::cout << "### Warning in Mesh constructor" << std::endl
                << "Too few mesh blocks: nbtotal ("<< nbtotal <<") < nranks ("
                << Globals::nranks << ")" << std::endl;
      delete [] offset;
      return;
    }
  }
#endif

  if (adaptive == true) { // allocate arrays for AMR
    nref = new int[Globals::nranks];
    nderef = new int[Globals::nranks];
    rdisp = new int[Globals::nranks];
    ddisp = new int[Globals::nranks];
    bnref = new int[Globals::nranks];
    bnderef = new int[Globals::nranks];
    brdisp = new int[Globals::nranks];
    bddisp = new int[Globals::nranks];
  }

  CalculateLoadBalance(costlist, ranklist, nslist, nblist, nbtotal);

  // Output MeshBlock list and quit (mesh test only); do not create meshes
  if (mesh_test > 0) {
    if (Globals::my_rank == 0) OutputMeshStructure(dim);
    delete [] offset;
    return;
  }

  // set gravity flag
  gflag = 0;
  if (SELF_GRAVITY_ENABLED) gflag = 1;
  //  if (SELF_GRAVITY_ENABLED == 2 && ...) // independent allocation
  //    gflag=2;

  // allocate data buffer
  int nb = nblist[Globals::my_rank];
  int nbs = nslist[Globals::my_rank];
  int nbe = nbs+nb-1;
  char *mbdata = new char[datasize*nb];
  // load MeshBlocks (parallel)
  if (resfile.Read_at_all(mbdata, datasize, nb, headeroffset+nbs*datasize) !=
      static_cast<unsigned int>(nb)) {
    msg << "### FATAL ERROR in Mesh constructor" << std::endl
        << "The restart file is broken or input parameters are inconsistent."
        << std::endl;
    ATHENA_ERROR(msg);
  }
  for (int i=nbs; i<=nbe; i++) {
    // Match fixed-width integer precision of IOWrapperSizeT datasize
    std::uint64_t buff_os = datasize * (i-nbs);
    SetBlockSizeAndBoundaries(loclist[i], block_size, block_bcs);
    // create a block and add into the link list
    if (i == nbs) {
      pblock = new MeshBlock(i, i-nbs, this, pin, loclist[i], block_size,
                             block_bcs, costlist[i], mbdata+buff_os, gflag);
      pfirst = pblock;
    } else {
      pblock->next = new MeshBlock(i, i-nbs, this, pin, loclist[i], block_size,
                                   block_bcs, costlist[i], mbdata+buff_os, gflag);
      pblock->next->prev = pblock;
      pblock = pblock->next;
    }
    pblock->pbval->SearchAndSetNeighbors(tree, ranklist, nslist);
  }
  pblock = pfirst;
  delete [] mbdata;
  // check consistency
  if (datasize != pblock->GetBlockSizeInBytes()) {
    msg << "### FATAL ERROR in Mesh constructor" << std::endl
        << "The restart file is broken or input parameters are inconsistent."
        << std::endl;
    ATHENA_ERROR(msg);
  }

  // clean up
  delete [] offset;

  if (SELF_GRAVITY_ENABLED == 1)
    pfgrd = new FFTGravityDriver(this, pin);
  else if (SELF_GRAVITY_ENABLED == 2)
    pmgrd = new MGGravityDriver(this, MGBoundaryFunction_, pin);

  if (turb_flag > 0)
    ptrbd = new TurbulenceDriver(this, pin);
}

//----------------------------------------------------------------------------------------
// destructor

Mesh::~Mesh() {
  while (pblock->prev != nullptr) // should not be true
    delete pblock->prev;
  while (pblock->next != nullptr)
    delete pblock->next;
  delete pblock;
  delete [] nslist;
  delete [] nblist;
  delete [] ranklist;
  delete [] costlist;
  delete [] loclist;
  if (SELF_GRAVITY_ENABLED == 1) delete pfgrd;
  else if (SELF_GRAVITY_ENABLED == 2) delete pmgrd;
  if (turb_flag > 0) delete ptrbd;
  if (adaptive == true) { // deallocate arrays for AMR
    delete [] nref;
    delete [] nderef;
    delete [] rdisp;
    delete [] ddisp;
    delete [] bnref;
    delete [] bnderef;
    delete [] brdisp;
    delete [] bddisp;
  }
  // delete user Mesh data
  for (int n=0; n<nreal_user_mesh_data_; n++)
    ruser_mesh_data[n].DeleteAthenaArray();
  if (nreal_user_mesh_data_>0) delete [] ruser_mesh_data;
  for (int n=0; n<nint_user_mesh_data_; n++)
    iuser_mesh_data[n].DeleteAthenaArray();
  if (nint_user_mesh_data_>0) delete [] iuser_mesh_data;
  if (EOS_TABLE_ENABLED) delete peos_table;
}

//----------------------------------------------------------------------------------------
//! \fn void Mesh::OutputMeshStructure(int dim)
//  \brief print the mesh structure information

void Mesh::OutputMeshStructure(int dim) {
  RegionSize block_size;
  BoundaryFlag block_bcs[6];
  FILE *fp = nullptr;

  // open 'mesh_structure.dat' file
  if (dim >= 2) {
    if ((fp = std::fopen("mesh_structure.dat","wb")) == nullptr) {
      std::cout << "### ERROR in function Mesh::OutputMeshStructure" << std::endl
                << "Cannot open mesh_structure.dat" << std::endl;
      return;
    }
  }

  // Write overall Mesh structure to stdout and file
  std::cout << std::endl;
  std::cout << "Root grid = " << nrbx1 << " x " << nrbx2 << " x " << nrbx3
            << " MeshBlocks" << std::endl;
  std::cout << "Total number of MeshBlocks = " << nbtotal << std::endl;
  std::cout << "Number of physical refinement levels = "
            << (current_level - root_level) << std::endl;
  std::cout << "Number of logical  refinement levels = " << current_level << std::endl;

  // compute/output number of blocks per level, and cost per level
  int *nb_per_plevel = new int[max_level];
  int *cost_per_plevel = new int[max_level];
  for (int i=0; i<=max_level; ++i) {
    nb_per_plevel[i]=0;
    cost_per_plevel[i]=0;
  }
  for (int i=0; i<nbtotal; i++) {
    nb_per_plevel[(loclist[i].level - root_level)]++;
    cost_per_plevel[(loclist[i].level - root_level)] += costlist[i];
  }
  for (int i=root_level; i<=max_level; i++) {
    if (nb_per_plevel[i-root_level] != 0) {
      std::cout << "  Physical level = " << i-root_level << " (logical level = " << i
                << "): " << nb_per_plevel[i-root_level] << " MeshBlocks, cost = "
                << cost_per_plevel[i-root_level] <<  std::endl;
    }
  }

  // compute/output number of blocks per rank, and cost per rank
  std::cout << "Number of parallel ranks = " << Globals::nranks << std::endl;
  int *nb_per_rank = new int[Globals::nranks];
  int *cost_per_rank = new int[Globals::nranks];
  for (int i=0; i<Globals::nranks; ++i) {
    nb_per_rank[i] = 0;
    cost_per_rank[i] = 0;
  }
  for (int i=0; i<nbtotal; i++) {
    nb_per_rank[ranklist[i]]++;
    cost_per_rank[ranklist[i]] += costlist[i];
  }
  for (int i=0; i<Globals::nranks; ++i) {
    std::cout << "  Rank = " << i << ": " << nb_per_rank[i] <<" MeshBlocks, cost = "
              << cost_per_rank[i] << std::endl;
  }

  // output relative size/locations of meshblock to file, for plotting
  double real_max = std::numeric_limits<double>::max();
  double mincost = real_max, maxcost = 0.0, totalcost = 0.0;
  for (int i=root_level; i<=max_level; i++) {
    for (int j=0; j<nbtotal; j++) {
      if (loclist[j].level == i) {
        SetBlockSizeAndBoundaries(loclist[j], block_size, block_bcs);
        std::int64_t &lx1 = loclist[j].lx1;
        std::int64_t &lx2 = loclist[j].lx2;
        std::int64_t &lx3 = loclist[j].lx3;
        int &ll = loclist[j].level;
        mincost = std::min(mincost,costlist[i]);
        maxcost = std::max(maxcost,costlist[i]);
        totalcost += costlist[i];
        std::fprintf(fp,"#MeshBlock %d on rank=%d with cost=%g\n", j, ranklist[j],
                     costlist[j]);
        std::fprintf(
            fp, "#  Logical level %d, location = (%" PRId64 " %" PRId64 " %" PRId64")\n",
            ll, lx1, lx2, lx3);
        if (dim == 2) {
          std::fprintf(fp, "%g %g\n", block_size.x1min, block_size.x2min);
          std::fprintf(fp, "%g %g\n", block_size.x1max, block_size.x2min);
          std::fprintf(fp, "%g %g\n", block_size.x1max, block_size.x2max);
          std::fprintf(fp, "%g %g\n", block_size.x1min, block_size.x2max);
          std::fprintf(fp, "%g %g\n", block_size.x1min, block_size.x2min);
          std::fprintf(fp, "\n\n");
        }
        if (dim == 3) {
          std::fprintf(fp, "%g %g %g\n", block_size.x1min, block_size.x2min,
                       block_size.x3min);
          std::fprintf(fp, "%g %g %g\n", block_size.x1max, block_size.x2min,
                       block_size.x3min);
          std::fprintf(fp, "%g %g %g\n", block_size.x1max, block_size.x2max,
                       block_size.x3min);
          std::fprintf(fp, "%g %g %g\n", block_size.x1min, block_size.x2max,
                       block_size.x3min);
          std::fprintf(fp, "%g %g %g\n", block_size.x1min, block_size.x2min,
                       block_size.x3min);
          std::fprintf(fp, "%g %g %g\n", block_size.x1min, block_size.x2min,
                       block_size.x3max);
          std::fprintf(fp, "%g %g %g\n", block_size.x1max, block_size.x2min,
                       block_size.x3max);
          std::fprintf(fp, "%g %g %g\n", block_size.x1max, block_size.x2min,
                       block_size.x3min);
          std::fprintf(fp, "%g %g %g\n", block_size.x1max, block_size.x2min,
                       block_size.x3max);
          std::fprintf(fp, "%g %g %g\n", block_size.x1max, block_size.x2max,
                       block_size.x3max);
          std::fprintf(fp, "%g %g %g\n", block_size.x1max, block_size.x2max,
                       block_size.x3min);
          std::fprintf(fp, "%g %g %g\n", block_size.x1max, block_size.x2max,
                       block_size.x3max);
          std::fprintf(fp, "%g %g %g\n", block_size.x1min, block_size.x2max,
                       block_size.x3max);
          std::fprintf(fp, "%g %g %g\n", block_size.x1min, block_size.x2max,
                       block_size.x3min);
          std::fprintf(fp, "%g %g %g\n", block_size.x1min, block_size.x2max,
                       block_size.x3max);
          std::fprintf(fp, "%g %g %g\n", block_size.x1min, block_size.x2min,
                       block_size.x3max);
          std::fprintf(fp, "%g %g %g\n", block_size.x1min, block_size.x2min,
                       block_size.x3min);
          std::fprintf(fp, "\n\n");
        }
      }
    }
  }

  // close file, final outputs
  if (dim>=2) std::fclose(fp);
  std::cout << "Load Balancing:" << std::endl;
  std::cout << "  Minimum cost = " << mincost << ", Maximum cost = " << maxcost
            << ", Average cost = " << totalcost/nbtotal << std::endl << std::endl;
  std::cout << "See the 'mesh_structure.dat' file for a complete list"
            << " of MeshBlocks." << std::endl;
  std::cout << "Use 'python ../vis/python/plot_mesh.py' or gnuplot"
            << " to visualize mesh structure." << std::endl << std::endl;

  delete [] nb_per_plevel;
  delete [] cost_per_plevel;
  delete [] nb_per_rank;
  delete [] cost_per_rank;

  return;
}

//----------------------------------------------------------------------------------------
// \!fn void Mesh::NewTimeStep()
// \brief function that loops over all MeshBlocks and find new timestep
//        this assumes that phydro->NewBlockTimeStep is already called

void Mesh::NewTimeStep() {
  MeshBlock *pmb = pblock;

  dt_diff=dt=static_cast<Real>(2.0)*dt;

  while (pmb != nullptr)  {
    dt = std::min(dt,pmb->new_block_dt_);
    dt_diff  = std::min(dt_diff, pmb->new_block_dt_diff_);
    pmb = pmb->next;
  }

#ifdef MPI_PARALLEL
  MPI_Allreduce(MPI_IN_PLACE,&dt,1,MPI_ATHENA_REAL,MPI_MIN,MPI_COMM_WORLD);
  if (STS_ENABLED)
    MPI_Allreduce(MPI_IN_PLACE,&dt_diff,1,MPI_ATHENA_REAL,MPI_MIN,MPI_COMM_WORLD);
#endif

  if (time < tlim && tlim-time < dt) // timestep would take us past desired endpoint
    dt = tlim-time;

  return;
}

//----------------------------------------------------------------------------------------
//! \fn void Mesh::EnrollUserBoundaryFunction(BoundaryFace dir, BValHydro my_bc)
//  \brief Enroll a user-defined boundary function

void Mesh::EnrollUserBoundaryFunction(BoundaryFace dir, BValFunc my_bc) {
  std::stringstream msg;
  if (dir<0 || dir>5) {
    msg << "### FATAL ERROR in EnrollBoundaryCondition function" << std::endl
        << "dirName = " << dir << " not valid" << std::endl;
    ATHENA_ERROR(msg);
  }
  if (mesh_bcs[dir] != BoundaryFlag::user) {
    msg << "### FATAL ERROR in EnrollUserBoundaryFunction" << std::endl
        << "The boundary condition flag must be set to the string 'user' in the "
        << " <mesh> block in the input file to use user-enrolled BCs" << std::endl;
    ATHENA_ERROR(msg);
  }
  BoundaryFunction_[static_cast<int>(dir)]=my_bc;
  return;
}

//----------------------------------------------------------------------------------------
//! \fn void Mesh::EnrollUserMGBoundaryFunction(BoundaryFace dir
//                                              MGBoundaryFunc my_bc)
//  \brief Enroll a user-defined Multigrid boundary function

void Mesh::EnrollUserMGBoundaryFunction(BoundaryFace dir, MGBoundaryFunc my_bc) {
  std::stringstream msg;
  if (dir<0 || dir>5) {
    msg << "### FATAL ERROR in EnrollBoundaryCondition function" << std::endl
        << "dirName = " << dir << " not valid" << std::endl;
    ATHENA_ERROR(msg);
  }
  MGBoundaryFunction_[static_cast<int>(dir)]=my_bc;
  return;
}

// DEPRECATED(felker): provide trivial overloads for old-style BoundaryFace enum argument
void Mesh::EnrollUserBoundaryFunction(int dir, BValFunc my_bc) {
  EnrollUserBoundaryFunction(static_cast<BoundaryFace>(dir), my_bc);
  return;
}

void Mesh::EnrollUserMGBoundaryFunction(int dir, MGBoundaryFunc my_bc) {
  EnrollUserMGBoundaryFunction(static_cast<BoundaryFace>(dir), my_bc);
  return;
}

//----------------------------------------------------------------------------------------
//! \fn void Mesh::EnrollUserRefinementCondition(AMRFlagFunc amrflag)
//  \brief Enroll a user-defined function for checking refinement criteria

void Mesh::EnrollUserRefinementCondition(AMRFlagFunc amrflag) {
  if (adaptive == true)
    AMRFlag_=amrflag;
  return;
}

//----------------------------------------------------------------------------------------
//! \fn void Mesh::EnrollUserMeshGenerator(CoordinateDirection,MeshGenFunc my_mg)
//  \brief Enroll a user-defined function for Mesh generation

void Mesh::EnrollUserMeshGenerator(CoordinateDirection dir, MeshGenFunc my_mg) {
  std::stringstream msg;
  if (dir<0 || dir>=3) {
    msg << "### FATAL ERROR in EnrollUserMeshGenerator function" << std::endl
        << "dirName = " << dir << " not valid" << std::endl;
    ATHENA_ERROR(msg);
  }
  if (dir == X1DIR && mesh_size.x1rat > 0.0) {
    msg << "### FATAL ERROR in EnrollUserMeshGenerator function" << std::endl
        << "x1rat = " << mesh_size.x1rat <<
        " must be negative for user-defined mesh generator in X1DIR " << std::endl;
    ATHENA_ERROR(msg);
  }
  if (dir == X2DIR && mesh_size.x2rat > 0.0) {
    msg << "### FATAL ERROR in EnrollUserMeshGenerator function" << std::endl
        << "x2rat = " << mesh_size.x2rat <<
        " must be negative for user-defined mesh generator in X2DIR " << std::endl;
    ATHENA_ERROR(msg);
  }
  if (dir == X3DIR && mesh_size.x3rat > 0.0) {
    msg << "### FATAL ERROR in EnrollUserMeshGenerator function" << std::endl
        << "x3rat = " << mesh_size.x3rat <<
        " must be negative for user-defined mesh generator in X3DIR " << std::endl;
    ATHENA_ERROR(msg);
  }
  use_uniform_meshgen_fn_[dir]=false;
  MeshGenerator_[dir]=my_mg;
  return;
}

//----------------------------------------------------------------------------------------
//! \fn void Mesh::EnrollUserExplicitSourceFunction(SrcTermFunc my_func)
//  \brief Enroll a user-defined source function

void Mesh::EnrollUserExplicitSourceFunction(SrcTermFunc my_func) {
  UserSourceTerm_ = my_func;
  return;
}

//----------------------------------------------------------------------------------------
//! \fn void Mesh::EnrollUserTimeStepFunction(TimeStepFunc my_func)
//  \brief Enroll a user-defined time step function

void Mesh::EnrollUserTimeStepFunction(TimeStepFunc my_func) {
  UserTimeStep_ = my_func;
  return;
}

//----------------------------------------------------------------------------------------
//! \fn void Mesh::AllocateUserHistoryOutput(int n)
//  \brief set the number of user-defined history outputs

void Mesh::AllocateUserHistoryOutput(int n) {
  nuser_history_output_ = n;
  user_history_output_names_ = new std::string[n];
  user_history_func_ = new HistoryOutputFunc[n];
  for (int i=0; i<n; i++) user_history_func_[i] = nullptr;
}

//----------------------------------------------------------------------------------------
//! \fn void Mesh::EnrollUserHistoryOutput(int i, HistoryOutputFunc my_func,
//                                         const char *name)
//  \brief Enroll a user-defined history output function and set its name

void Mesh::EnrollUserHistoryOutput(int i, HistoryOutputFunc my_func, const char *name) {
  std::stringstream msg;
  if (i>=nuser_history_output_) {
    msg << "### FATAL ERROR in EnrollUserHistoryOutput function" << std::endl
        << "The number of the user-defined history output (" << i << ") "
        << "exceeds the declared number (" << nuser_history_output_ << ")." << std::endl;
    ATHENA_ERROR(msg);
  }
  user_history_output_names_[i] = name;
  user_history_func_[i] = my_func;
}

//----------------------------------------------------------------------------------------
//! \fn void Mesh::EnrollUserMetric(MetricFunc my_func)
//  \brief Enroll a user-defined metric for arbitrary GR coordinates

void Mesh::EnrollUserMetric(MetricFunc my_func) {
  UserMetric_ = my_func;
  return;
}

//----------------------------------------------------------------------------------------
//! \fn void Mesh::EnrollViscosityCoefficient(ViscosityCoeff my_func)
//  \brief Enroll a user-defined magnetic field diffusivity function

void Mesh::EnrollViscosityCoefficient(ViscosityCoeffFunc my_func) {
  ViscosityCoeff_ = my_func;
  return;
}

//----------------------------------------------------------------------------------------
//! \fn void Mesh::EnrollConductionCoefficient(ConductionCoeff my_func)
//  \brief Enroll a user-defined thermal conduction function

void Mesh::EnrollConductionCoefficient(ConductionCoeffFunc my_func) {
  ConductionCoeff_ = my_func;
  return;
}

//----------------------------------------------------------------------------------------
//! \fn void Mesh::EnrollFieldDiffusivity(FieldDiffusionCoeff my_func)
//  \brief Enroll a user-defined magnetic field diffusivity function

void Mesh::EnrollFieldDiffusivity(FieldDiffusionCoeffFunc my_func) {
  FieldDiffusivity_ = my_func;
  return;
}
//----------------------------------------------------------------------------------------
//! \fn void Mesh::AllocateRealUserMeshDataField(int n)
//  \brief Allocate Real AthenaArrays for user-defned data in Mesh

void Mesh::AllocateRealUserMeshDataField(int n) {
  if (nreal_user_mesh_data_ != 0) {
    std::stringstream msg;
    msg << "### FATAL ERROR in Mesh::AllocateRealUserMeshDataField"
        << std::endl << "User Mesh data arrays are already allocated" << std::endl;
    ATHENA_ERROR(msg);
  }
  nreal_user_mesh_data_=n;
  ruser_mesh_data = new AthenaArray<Real>[n];
  return;
}

//----------------------------------------------------------------------------------------
//! \fn void Mesh::AllocateIntUserMeshDataField(int n)
//  \brief Allocate integer AthenaArrays for user-defned data in Mesh

void Mesh::AllocateIntUserMeshDataField(int n) {
  if (nint_user_mesh_data_ != 0) {
    std::stringstream msg;
    msg << "### FATAL ERROR in Mesh::AllocateIntUserMeshDataField"
        << std::endl << "User Mesh data arrays are already allocated" << std::endl;
    ATHENA_ERROR(msg);
  }
  nint_user_mesh_data_=n;
  iuser_mesh_data = new AthenaArray<int>[n];
  return;
}


//----------------------------------------------------------------------------------------
// \!fn void Mesh::ApplyUserWorkBeforeOutput(ParameterInput *pin)
// \brief Apply MeshBlock::UserWorkBeforeOutput

void Mesh::ApplyUserWorkBeforeOutput(ParameterInput *pin) {
  MeshBlock *pmb = pblock;
  while (pmb != nullptr)  {
    pmb->UserWorkBeforeOutput(pin);
    pmb = pmb->next;
  }
}

//----------------------------------------------------------------------------------------
// \!fn void Mesh::Initialize(int res_flag, ParameterInput *pin)
// \brief  initialization before the main loop

void Mesh::Initialize(int res_flag, ParameterInput *pin) {
  bool iflag = true;
  int inb = nbtotal;
  int nthreads = GetNumMeshThreads();
  int nmb = GetNumMeshBlocksThisRank(Globals::my_rank);
  std::vector<MeshBlock*> pmb_array(nmb);

  do {
    // initialize a vector of MeshBlock pointers
    nmb = GetNumMeshBlocksThisRank(Globals::my_rank);
    if (static_cast<unsigned int>(nmb) != pmb_array.size()) pmb_array.resize(nmb);
    MeshBlock *pmbl = pblock;
    for (int i=0; i<nmb; ++i) {
      pmb_array[i] = pmbl;
      pmbl = pmbl->next;
    }

    if (res_flag == 0) {
#pragma omp parallel for num_threads(nthreads)
      for (int i=0; i<nmb; ++i) {
        MeshBlock *pmb = pmb_array[i];
        pmb->ProblemGenerator(pin);
        pmb->pbval->CheckUserBoundaries();
      }
    }

    // add initial perturbation for decaying or impulsive turbulence
    if (((turb_flag == 1) || (turb_flag == 2)) && (res_flag == 0))
      ptrbd->Driving();

    // Create send/recv MPI_Requests for all BoundaryData objects
#pragma omp parallel for num_threads(nthreads)
    for (int i=0; i<nmb; ++i) {
      MeshBlock *pmb = pmb_array[i];
      // BoundaryVariable objects evolved in main TimeIntegratorTaskList:
      pmb->pbval->SetupPersistentMPI();
      // other BoundaryVariable objects:
      if (SELF_GRAVITY_ENABLED == 1)
        pmb->pgrav->pgbval->SetupPersistentMPI();
    }

    // solve gravity for the first time
    if (SELF_GRAVITY_ENABLED == 1)
      pfgrd->Solve(1, 0);
    else if (SELF_GRAVITY_ENABLED == 2)
      pmgrd->Solve(1);

#pragma omp parallel num_threads(nthreads)
    {
      MeshBlock *pmb;
      Hydro *phydro;
      Field *pfield;
      BoundaryValues *pbval;

      // prepare to receive conserved variables
#pragma omp for private(pmb,pbval)
      for (int i=0; i<nmb; ++i) {
        pmb = pmb_array[i]; pbval = pmb->pbval;
        pbval->StartReceiving(BoundaryCommSubset::mesh_init);
      }

      // send conserved variables
#pragma omp for private(pmb,pbval)
      for (int i=0; i<nmb; ++i) {
        pmb = pmb_array[i]; pbval = pmb->pbval;
        pmb->phydro->phbval->SwapHydroQuantity(pmb->phydro->u,
                                               HydroBoundaryQuantity::cons);
        pmb->phydro->phbval->SendBoundaryBuffers();
        if (MAGNETIC_FIELDS_ENABLED)
          pmb->pfield->pfbval->SendBoundaryBuffers();
      }

      // wait to receive conserved variables
#pragma omp for private(pmb,pbval)
      for (int i=0; i<nmb; ++i) {
        pmb = pmb_array[i]; pbval = pmb->pbval;
        pmb->phydro->phbval->SwapHydroQuantity(pmb->phydro->u,
                                               HydroBoundaryQuantity::cons);
        pmb->phydro->phbval->ReceiveAndSetBoundariesWithWait();
        if (MAGNETIC_FIELDS_ENABLED)
          pmb->pfield->pfbval->ReceiveAndSetBoundariesWithWait();
        // KGF: disable shearing box bvals/ calls
        // send and receive shearingbox boundary conditions
        // if (SHEARING_BOX)
        //   pmb->phydro->phbval->
        //   SendHydroShearingboxBoundaryBuffersForInit(pmb->phydro->u, true);
        pbval->ClearBoundary(BoundaryCommSubset::mesh_init);
      }

      // With AMR/SMR GR send primitives to enable cons->prim before prolongation
      if (GENERAL_RELATIVITY && multilevel) {
        // prepare to receive primitives
#pragma omp for private(pmb,pbval)
        for (int i=0; i<nmb; ++i) {
          pmb = pmb_array[i]; pbval = pmb->pbval;
          pbval->StartReceiving(BoundaryCommSubset::gr_amr);
        }

        // send primitives
#pragma omp for private(pmb,pbval)
        for (int i=0; i<nmb; ++i) {
          pmb = pmb_array[i]; pbval = pmb->pbval;
          pmb->phydro->phbval->SwapHydroQuantity(pmb->phydro->w,
                                                 HydroBoundaryQuantity::prim);
          pmb->phydro->phbval->SendBoundaryBuffers();
        }

        // wait to receive AMR/SMR GR primitives
#pragma omp for private(pmb,pbval)
        for (int i=0; i<nmb; ++i) {
          pmb = pmb_array[i]; pbval = pmb->pbval;
          pmb->phydro->phbval->SwapHydroQuantity(pmb->phydro->w,
                                                 HydroBoundaryQuantity::prim);
          pmb->phydro->phbval->ReceiveAndSetBoundariesWithWait();
          pbval->ClearBoundary(BoundaryCommSubset::gr_amr);
          pmb->phydro->phbval->SwapHydroQuantity(pmb->phydro->u,
                                                 HydroBoundaryQuantity::cons);
        }
      } // multilevel

      // perform fourth-order correction of midpoint initial condition:
      // (correct IC on all MeshBlocks or none; switch cannot be toggled independently)
      bool correct_ic = pmb_array[0]->precon->correct_ic;
      if (correct_ic == true)
        CorrectMidpointInitialCondition(pmb_array, nmb);

      // Now do prolongation, compute primitives, apply BCs
#pragma omp for private(pmb,pbval,phydro,pfield)
      for (int i=0; i<nmb; ++i) {
        pmb = pmb_array[i];
        pbval = pmb->pbval, phydro = pmb->phydro, pfield = pmb->pfield;
        if (multilevel == true)
          pbval->ProlongateBoundaries(time, 0.0);

        int il = pmb->is, iu = pmb->ie,
            jl = pmb->js, ju = pmb->je,
            kl = pmb->ks, ku = pmb->ke;
        if (pbval->nblevel[1][1][0] != -1) il -= NGHOST;
        if (pbval->nblevel[1][1][2] != -1) iu += NGHOST;
        if (pmb->block_size.nx2 > 1) {
          if (pbval->nblevel[1][0][1] != -1) jl -= NGHOST;
          if (pbval->nblevel[1][2][1] != -1) ju += NGHOST;
        }
        if (pmb->block_size.nx3 > 1) {
          if (pbval->nblevel[0][1][1] != -1) kl -= NGHOST;
          if (pbval->nblevel[2][1][1] != -1) ku += NGHOST;
        }
        pmb->peos->ConservedToPrimitive(phydro->u, phydro->w1, pfield->b,
                                        phydro->w, pfield->bcc, pmb->pcoord,
                                        il, iu, jl, ju, kl, ku);
        // --------------------------
        int order = pmb->precon->xorder;
        if (order == 4) {
          // fourth-order EOS:
          // for hydro, shrink buffer by 1 on all sides
          if (pbval->nblevel[1][1][0] != -1) il += 1;
          if (pbval->nblevel[1][1][2] != -1) iu -= 1;
          if (pbval->nblevel[1][0][1] != -1) jl += 1;
          if (pbval->nblevel[1][2][1] != -1) ju -= 1;
          if (pbval->nblevel[0][1][1] != -1) kl += 1;
          if (pbval->nblevel[2][1][1] != -1) ku -= 1;
          // for MHD, shrink buffer by 3
          // TODO(felker): add MHD loop limit calculation for 4th order W(U)
          pmb->peos->ConservedToPrimitiveCellAverage(phydro->u, phydro->w1, pfield->b,
                                                     phydro->w, pfield->bcc, pmb->pcoord,
                                                     il, iu, jl, ju, kl, ku);
        }
        // --------------------------
        // end fourth-order EOS
        pmb->phydro->phbval->SwapHydroQuantity(pmb->phydro->w,
                                               HydroBoundaryQuantity::prim);
        pbval->ApplyPhysicalBoundaries(time, 0.0);
      }

      // Calc initial diffusion coefficients
#pragma omp for private(pmb,phydro,pfield)
      for (int i=0; i<nmb; ++i) {
        pmb = pmb_array[i]; phydro = pmb->phydro, pfield = pmb->pfield;
        if (phydro->phdif->hydro_diffusion_defined)
          phydro->phdif->SetHydroDiffusivity(phydro->w, pfield->bcc);
        if (MAGNETIC_FIELDS_ENABLED) {
          if (pfield->pfdif->field_diffusion_defined)
            pfield->pfdif->SetFieldDiffusivity(phydro->w, pfield->bcc);
        }
      }

      if ((res_flag == 0) && (adaptive == true)) {
#pragma omp for
        for (int i=0; i<nmb; ++i) {
          pmb_array[i]->pmr->CheckRefinementCondition();
        }
      }
    } // omp parallel

    if ((res_flag == 0) && (adaptive == true)) {
      iflag = false;
      int onb = nbtotal;
      LoadBalancingAndAdaptiveMeshRefinement(pin);
      if (nbtotal == onb) {
        iflag = true;
      } else if (nbtotal < onb && Globals::my_rank == 0) {
        std::cout << "### Warning in Mesh::Initialize" << std::endl
                  << "The number of MeshBlocks decreased during AMR grid initialization."
                  << std::endl
                  << "Possibly the refinement criteria have a problem." << std::endl;
      }
      if (nbtotal > 2*inb && Globals::my_rank == 0) {
        std::cout
            << "### Warning in Mesh::Initialize" << std::endl
            << "The number of MeshBlocks increased more than twice during initialization."
            << std::endl
            << "More computing power than you expected may be required." << std::endl;
      }
    }
  } while (iflag == false);

  // calculate the first time step
#pragma omp parallel for num_threads(nthreads)
  for (int i=0; i<nmb; ++i) {
    pmb_array[i]->phydro->NewBlockTimeStep();
  }

  NewTimeStep();
  return;
}

//----------------------------------------------------------------------------------------
//! \fn MeshBlock* Mesh::FindMeshBlock(int tgid)
//  \brief return the MeshBlock whose gid is tgid

MeshBlock* Mesh::FindMeshBlock(int tgid) {
  MeshBlock *pbl = pblock;
  while (pbl != nullptr) {
    if (pbl->gid == tgid)
      break;
    pbl = pbl->next;
  }
  return pbl;
}

//----------------------------------------------------------------------------------------
<<<<<<< HEAD
=======
// \!fn void Mesh::LoadBalance(Real *clist, int *rlist, int *slist, int *nlist, int nb)
// \brief Calculate distribution of MeshBlocks based on the cost list

void Mesh::LoadBalance(Real *clist, int *rlist, int *slist, int *nlist, int nb) {
  std::stringstream msg;
  Real real_max  =  std::numeric_limits<Real>::max();
  Real totalcost = 0, maxcost = 0.0, mincost = (real_max);

  for (int i=0; i<nb; i++) {
    totalcost += clist[i];
    mincost = std::min(mincost,clist[i]);
    maxcost = std::max(maxcost,clist[i]);
  }
  int j = (Globals::nranks) - 1;
  Real targetcost = totalcost/Globals::nranks;
  Real mycost = 0.0;
  // create rank list from the end: the master MPI rank should have less load
  for (int i=nb-1; i>=0; i--) {
    if (targetcost == 0.0) {
      msg << "### FATAL ERROR in LoadBalance" << std::endl
          << "There is at least one process which has no MeshBlock" << std::endl
          << "Decrease the number of processes or use smaller MeshBlocks." << std::endl;
      ATHENA_ERROR(msg);
    }
    mycost += clist[i];
    rlist[i] = j;
    if (mycost >= targetcost && j>0) {
      j--;
      totalcost -= mycost;
      mycost = 0.0;
      targetcost = totalcost/(j + 1);
    }
  }
  slist[0] = 0;
  j = 0;
  for (int i=1; i<nb; i++) { // make the list of nbstart and nblocks
    if (rlist[i] != rlist[i-1]) {
      nlist[j] = i-nslist[j];
      slist[++j] = i;
    }
  }
  nlist[j] = nb - slist[j];

#ifdef MPI_PARALLEL
  if (nb % (Globals::nranks * num_mesh_threads_) != 0 && adaptive == false
      && maxcost == mincost && Globals::my_rank == 0) {
    std::cout << "### Warning in LoadBalance" << std::endl
              << "The number of MeshBlocks cannot be divided evenly. "
              << "This will result in poor load balancing." << std::endl;
  }
#endif
  if ((Globals::nranks)*(num_mesh_threads_) > nb) {
    msg << "### FATAL ERROR in LoadBalance" << std::endl
        << "There are fewer MeshBlocks than OpenMP threads on each MPI rank" << std::endl
        << "Decrease the number of threads or use more MeshBlocks." << std::endl;
    ATHENA_ERROR(msg);
  }

  return;
}

//----------------------------------------------------------------------------------------
>>>>>>> 06dc55ca
// \!fn void Mesh::SetBlockSizeAndBoundaries(LogicalLocation loc,
//                 RegionSize &block_size, BundaryFlag *block_bcs)
// \brief Set the physical part of a block_size structure and block boundary conditions

void Mesh::SetBlockSizeAndBoundaries(LogicalLocation loc, RegionSize &block_size,
                                     BoundaryFlag *block_bcs) {
  std::int64_t &lx1 = loc.lx1;
  int &ll = loc.level;
  std::int64_t nrbx_ll = nrbx1 << (ll - root_level);

  // calculate physical block size, x1
  if (lx1 == 0) {
    block_size.x1min = mesh_size.x1min;
    block_bcs[BoundaryFace::inner_x1] = mesh_bcs[BoundaryFace::inner_x1];
  } else {
    Real rx = ComputeMeshGeneratorX(lx1, nrbx_ll, use_uniform_meshgen_fn_[X1DIR]);
    block_size.x1min = MeshGenerator_[X1DIR](rx, mesh_size);
    block_bcs[BoundaryFace::inner_x1] = BoundaryFlag::block;
  }
  if (lx1 == nrbx_ll - 1) {
    block_size.x1max = mesh_size.x1max;
    block_bcs[BoundaryFace::outer_x1] = mesh_bcs[BoundaryFace::outer_x1];
  } else {
    Real rx = ComputeMeshGeneratorX(lx1+1, nrbx_ll, use_uniform_meshgen_fn_[X1DIR]);
    block_size.x1max = MeshGenerator_[X1DIR](rx, mesh_size);
    block_bcs[BoundaryFace::outer_x1] = BoundaryFlag::block;
  }

  // calculate physical block size, x2
  if (mesh_size.nx2 == 1) {
    block_size.x2min = mesh_size.x2min;
    block_size.x2max = mesh_size.x2max;
    block_bcs[BoundaryFace::inner_x2] = mesh_bcs[BoundaryFace::inner_x2];
    block_bcs[BoundaryFace::outer_x2] = mesh_bcs[BoundaryFace::outer_x2];
  } else {
    std::int64_t &lx2 = loc.lx2;
    nrbx_ll = nrbx2 << (ll - root_level);
    if (lx2 == 0) {
      block_size.x2min = mesh_size.x2min;
      block_bcs[BoundaryFace::inner_x2] = mesh_bcs[BoundaryFace::inner_x2];
    } else {
      Real rx = ComputeMeshGeneratorX(lx2, nrbx_ll, use_uniform_meshgen_fn_[X2DIR]);
      block_size.x2min = MeshGenerator_[X2DIR](rx, mesh_size);
      block_bcs[BoundaryFace::inner_x2] = BoundaryFlag::block;
    }
    if (lx2 == (nrbx_ll) - 1) {
      block_size.x2max = mesh_size.x2max;
      block_bcs[BoundaryFace::outer_x2] = mesh_bcs[BoundaryFace::outer_x2];
    } else {
      Real rx = ComputeMeshGeneratorX(lx2+1, nrbx_ll, use_uniform_meshgen_fn_[X2DIR]);
      block_size.x2max = MeshGenerator_[X2DIR](rx, mesh_size);
      block_bcs[BoundaryFace::outer_x2] = BoundaryFlag::block;
    }
  }

  // calculate physical block size, x3
  if (mesh_size.nx3 == 1) {
    block_size.x3min = mesh_size.x3min;
    block_size.x3max = mesh_size.x3max;
    block_bcs[BoundaryFace::inner_x3] = mesh_bcs[BoundaryFace::inner_x3];
    block_bcs[BoundaryFace::outer_x3] = mesh_bcs[BoundaryFace::outer_x3];
  } else {
    std::int64_t &lx3 = loc.lx3;
    nrbx_ll = nrbx3 << (ll - root_level);
    if (lx3 == 0) {
      block_size.x3min = mesh_size.x3min;
      block_bcs[BoundaryFace::inner_x3] = mesh_bcs[BoundaryFace::inner_x3];
    } else {
      Real rx = ComputeMeshGeneratorX(lx3, nrbx_ll, use_uniform_meshgen_fn_[X3DIR]);
      block_size.x3min = MeshGenerator_[X3DIR](rx, mesh_size);
      block_bcs[BoundaryFace::inner_x3] = BoundaryFlag::block;
    }
    if (lx3 == (nrbx_ll) - 1) {
      block_size.x3max = mesh_size.x3max;
      block_bcs[BoundaryFace::outer_x3] = mesh_bcs[BoundaryFace::outer_x3];
    } else {
      Real rx = ComputeMeshGeneratorX(lx3+1, nrbx_ll, use_uniform_meshgen_fn_[X3DIR]);
      block_size.x3max = MeshGenerator_[X3DIR](rx, mesh_size);
      block_bcs[BoundaryFace::outer_x3] = BoundaryFlag::block;
    }
  }

  block_size.x1rat = mesh_size.x1rat;
  block_size.x2rat = mesh_size.x2rat;
  block_size.x3rat = mesh_size.x3rat;

  return;
}


void Mesh::CorrectMidpointInitialCondition(std::vector<MeshBlock*> &pmb_array, int nmb) {
  MeshBlock *pmb;
  Hydro *phydro;
#pragma omp for private(pmb, phydro)
  for (int nb=0; nb<nmb; ++nb) {
    pmb = pmb_array[nb];
    phydro = pmb->phydro;

    // Assume cell-centered analytic value is computed at all real cells, and ghost
    // cells with the cell-centered U have been exchanged
    int il = pmb->is, iu = pmb->ie, jl = pmb->js, ju = pmb->je,
        kl = pmb->ks, ku = pmb->ke;

    // Laplacian of cell-averaged conserved variables
    AthenaArray<Real> delta_cons_;

    // Allocate memory for 4D Laplacian
    int ncells1 = pmb->block_size.nx1 + 2*(NGHOST);
    int ncells2 = 1, ncells3 = 1;
    if (pmb->block_size.nx2 > 1) ncells2 = pmb->block_size.nx2 + 2*(NGHOST);
    if (pmb->block_size.nx3 > 1) ncells3 = pmb->block_size.nx3 + 2*(NGHOST);
    int ncells4 = NHYDRO;
    int nl = 0;
    int nu = ncells4-1;
    delta_cons_.NewAthenaArray(ncells4, ncells3, ncells2, ncells1);

    // Compute and store Laplacian of cell-averaged conserved variables
    pmb->pcoord->Laplacian(phydro->u, delta_cons_, il, iu, jl, ju, kl, ku, nl, nu);
    // TODO(felker): assuming uniform mesh with dx1f=dx2f=dx3f, so this factors out
    // TODO(felker): also, this may need to be dx1v, since Laplacian is cell-center
    Real h = pmb->pcoord->dx1f(il);  // pco->dx1f(i); inside loop
    Real C = (h*h)/24.0;

    // Compute fourth-order approximation to cell-centered conserved variables
    for (int n=nl; n<=nu; ++n) {
      for (int k=kl; k<=ku; ++k) {
        for (int j=jl; j<=ju; ++j) {
          for (int i=il; i<=iu; ++i) {
            // We do not actually need to store all cell-centered cons. variables,
            // but the ConservedToPrimitivePointwise() implementation operates on 4D
            phydro->u(n,k,j,i) = phydro->u(n,k,j,i) + C*delta_cons_(n,k,j,i);
          }
        }
      }
    }
    delta_cons_.DeleteAthenaArray();
  }

  // begin second exchange of ghost cells with corrected cell-averaged <U>
  // -----------------  (mostly copied from above section in Mesh::Initialize())
  BoundaryValues *pbval;
  // prepare to receive conserved variables
#pragma omp for private(pmb,pbval)
  for (int i=0; i<nmb; ++i) {
    pmb = pmb_array[i]; pbval = pmb->pbval;
    // no need to re-SetupPersistentMPI() the MPI requests for boundary values
    pbval->StartReceiving(BoundaryCommSubset::mesh_init);
  }

#pragma omp for private(pmb,pbval)
  for (int i=0; i<nmb; ++i) {
    pmb = pmb_array[i];
    pmb->phydro->phbval->SwapHydroQuantity(pmb->phydro->u,
                                           HydroBoundaryQuantity::cons);
    pmb->phydro->phbval->SendBoundaryBuffers();
    if (MAGNETIC_FIELDS_ENABLED)
      pmb->pfield->pfbval->SendBoundaryBuffers();
  }

  // wait to receive conserved variables
#pragma omp for private(pmb,pbval)
  for (int i=0; i<nmb; ++i) {
    pmb = pmb_array[i]; pbval = pmb->pbval;
    pmb->phydro->phbval->SwapHydroQuantity(pmb->phydro->u,
                                           HydroBoundaryQuantity::cons);
    pmb->phydro->phbval->ReceiveAndSetBoundariesWithWait();
    if (MAGNETIC_FIELDS_ENABLED)
      pmb->pfield->pfbval->ReceiveAndSetBoundariesWithWait();
    // KGF: disable shearing box bvals/ calls
    // send and receive shearingbox boundary conditions
    // if (SHEARING_BOX)
    //   pmb->phydro->phbval->
    //   SendHydroShearingboxBoundaryBuffersForInit(pmb->phydro->u, true);
    pbval->ClearBoundary(BoundaryCommSubset::mesh_init);
  } // end second exchange of ghost cells
  return;
}<|MERGE_RESOLUTION|>--- conflicted
+++ resolved
@@ -268,11 +268,11 @@
   InitUserMeshData(pin);
 
   // Load balancing flag and parameters
-  lb_flag_=true;
-  lb_automatic_=pin->GetOrAddBoolean("loadbalancing","automatic",false);
-  lb_tolerance_=pin->GetOrAddReal("loadbalancing","tolerance",0.5);
-  lb_interval_=pin->GetOrAddReal("loadbalancing","interval",10);
-  step_since_lb=0;
+  lb_flag_ = true;
+  lb_automatic_ = pin->GetOrAddBoolean("loadbalancing","automatic",false);
+  lb_tolerance_ = pin->GetOrAddReal("loadbalancing","tolerance",0.5);
+  lb_interval_ = pin->GetOrAddReal("loadbalancing","interval",10);
+  step_since_lb = 0;
 
   // SMR / AMR: create finer grids here
   multilevel = false;
@@ -463,19 +463,11 @@
   }
 #endif
 
-<<<<<<< HEAD
-  ranklist=new int[nbtotal];
-  nslist=new int[Globals::nranks];
-  nblist=new int[Globals::nranks];
-  costlist=new double[nbtotal];
-  if (adaptive == true) { // allocate arrays for AMR
-=======
   ranklist = new int[nbtotal];
   nslist = new int[Globals::nranks];
   nblist = new int[Globals::nranks];
-  costlist = new Real[nbtotal];
-  if (adaptive) { // allocate arrays for AMR
->>>>>>> 06dc55ca
+  costlist = new double[nbtotal];
+  if (adaptive == true) { // allocate arrays for AMR
     nref = new int[Globals::nranks];
     nderef = new int[Globals::nranks];
     rdisp = new int[Globals::nranks];
@@ -684,11 +676,11 @@
   MGBoundaryFunction_[BoundaryFace::outer_x3] = MGPeriodicOuterX3;
 
   // Load balancing flag and parameters
-  lb_flag_=true;
-  lb_automatic_=pin->GetOrAddBoolean("loadbalancing","automatic",false);
-  lb_tolerance_=pin->GetOrAddReal("loadbalancing","tolerance",0.5);
-  lb_interval_=pin->GetOrAddReal("loadbalancing","interval",10);
-  step_since_lb=0;
+  lb_flag_ = true;
+  lb_automatic_ = pin->GetOrAddBoolean("loadbalancing","automatic",false);
+  lb_tolerance_ = pin->GetOrAddReal("loadbalancing","tolerance",0.5);
+  lb_interval_ = pin->GetOrAddReal("loadbalancing","interval",10);
+  step_since_lb = 0;
 
   // SMR / AMR
   multilevel = false;
@@ -1562,71 +1554,6 @@
 }
 
 //----------------------------------------------------------------------------------------
-<<<<<<< HEAD
-=======
-// \!fn void Mesh::LoadBalance(Real *clist, int *rlist, int *slist, int *nlist, int nb)
-// \brief Calculate distribution of MeshBlocks based on the cost list
-
-void Mesh::LoadBalance(Real *clist, int *rlist, int *slist, int *nlist, int nb) {
-  std::stringstream msg;
-  Real real_max  =  std::numeric_limits<Real>::max();
-  Real totalcost = 0, maxcost = 0.0, mincost = (real_max);
-
-  for (int i=0; i<nb; i++) {
-    totalcost += clist[i];
-    mincost = std::min(mincost,clist[i]);
-    maxcost = std::max(maxcost,clist[i]);
-  }
-  int j = (Globals::nranks) - 1;
-  Real targetcost = totalcost/Globals::nranks;
-  Real mycost = 0.0;
-  // create rank list from the end: the master MPI rank should have less load
-  for (int i=nb-1; i>=0; i--) {
-    if (targetcost == 0.0) {
-      msg << "### FATAL ERROR in LoadBalance" << std::endl
-          << "There is at least one process which has no MeshBlock" << std::endl
-          << "Decrease the number of processes or use smaller MeshBlocks." << std::endl;
-      ATHENA_ERROR(msg);
-    }
-    mycost += clist[i];
-    rlist[i] = j;
-    if (mycost >= targetcost && j>0) {
-      j--;
-      totalcost -= mycost;
-      mycost = 0.0;
-      targetcost = totalcost/(j + 1);
-    }
-  }
-  slist[0] = 0;
-  j = 0;
-  for (int i=1; i<nb; i++) { // make the list of nbstart and nblocks
-    if (rlist[i] != rlist[i-1]) {
-      nlist[j] = i-nslist[j];
-      slist[++j] = i;
-    }
-  }
-  nlist[j] = nb - slist[j];
-
-#ifdef MPI_PARALLEL
-  if (nb % (Globals::nranks * num_mesh_threads_) != 0 && adaptive == false
-      && maxcost == mincost && Globals::my_rank == 0) {
-    std::cout << "### Warning in LoadBalance" << std::endl
-              << "The number of MeshBlocks cannot be divided evenly. "
-              << "This will result in poor load balancing." << std::endl;
-  }
-#endif
-  if ((Globals::nranks)*(num_mesh_threads_) > nb) {
-    msg << "### FATAL ERROR in LoadBalance" << std::endl
-        << "There are fewer MeshBlocks than OpenMP threads on each MPI rank" << std::endl
-        << "Decrease the number of threads or use more MeshBlocks." << std::endl;
-    ATHENA_ERROR(msg);
-  }
-
-  return;
-}
-
-//----------------------------------------------------------------------------------------
->>>>>>> 06dc55ca
 // \!fn void Mesh::SetBlockSizeAndBoundaries(LogicalLocation loc,
 //                 RegionSize &block_size, BundaryFlag *block_bcs)
 // \brief Set the physical part of a block_size structure and block boundary conditions
