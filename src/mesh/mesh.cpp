--- conflicted
+++ resolved
@@ -1426,15 +1426,11 @@
         for (int i=0; i<nblocal; ++i) {
           pmb = my_blocks(i); pbval = pmb->pbval;
           pmb->phydro->hbvar.ReceiveAndSetBoundariesWithWait();
-<<<<<<< HEAD
           if (NSCALARS > 0) {
             pmb->pscalars->sbvar.ReceiveAndSetBoundariesWithWait();
           }
-          pbval->ClearBoundary(BoundaryCommSubset::gr_amr);
-=======
           pbval->ClearBoundarySubset(BoundaryCommSubset::gr_amr,
                                      pbval->bvars_main_int);
->>>>>>> 3397f71d
           pmb->phydro->hbvar.SwapHydroQuantity(pmb->phydro->u,
                                                HydroBoundaryQuantity::cons);
           if (NSCALARS > 0) {
