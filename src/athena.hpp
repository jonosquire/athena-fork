--- conflicted
+++ resolved
@@ -92,29 +92,17 @@
 //! \struct FaceField
 //  \brief container for face-centered fields
 
-<<<<<<< HEAD
-typedef struct FaceField {
+struct FaceField {
   AthenaArray<Real> x1f, x2f, x3f;
-} FaceField;
-=======
-struct FaceField {
-  AthenaArray<Real> x1f,x2f,x3f;
 };
->>>>>>> 065719b2
 
 //----------------------------------------------------------------------------------------
 //! \struct EdgeField
 //  \brief container for edge-centered fields
 
-<<<<<<< HEAD
-typedef struct EdgeField {
+struct EdgeField {
   AthenaArray<Real> x1e, x2e, x3e;
-} EdgeField;
-=======
-struct EdgeField {
-  AthenaArray<Real> x1e,x2e,x3e;
 };
->>>>>>> 065719b2
 
 //----------------------------------------------------------------------------------------
 // enums used everywhere
