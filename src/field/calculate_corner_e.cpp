//========================================================================================
// Athena++ astrophysical MHD code
// Copyright(C) 2014 James M. Stone <jmstone@princeton.edu> and other code contributors
// Licensed under the 3-clause BSD License, see LICENSE file for details
//========================================================================================
//! \file corner_emf.cpp
//  \brief

// C headers

// C++ headers
#include <algorithm>  // max(), min()
#include <cmath>      // sqrt()

// Athena++ headers
#include "../athena.hpp"
#include "../athena_arrays.hpp"
#include "../coordinates/coordinates.hpp"
#include "../hydro/hydro.hpp"
#include "../mesh/mesh.hpp"
#include "field.hpp"
#include "field_diffusion/field_diffusion.hpp"

//----------------------------------------------------------------------------------------
//! \fn  void Field::ComputeCornerE
//  \brief calculate the corner EMFs

void Field::ComputeCornerE(AthenaArray<Real> &w, AthenaArray<Real> &bcc) {
  MeshBlock *pmb = pmy_block;
  int is = pmb->is; int js = pmb->js; int ks = pmb->ks;
  int ie = pmb->ie; int je = pmb->je; int ke = pmb->ke;

  AthenaArray<Real> e1,e2,e3,w_x1f,w_x2f,w_x3f;
  e1.InitWithShallowCopy(pmb->pfield->e.x1e);
  e2.InitWithShallowCopy(pmb->pfield->e.x2e);
  e3.InitWithShallowCopy(pmb->pfield->e.x3e);
  w_x1f.InitWithShallowCopy(pmb->pfield->wght.x1f);
  w_x2f.InitWithShallowCopy(pmb->pfield->wght.x2f);
  w_x3f.InitWithShallowCopy(pmb->pfield->wght.x3f);

  //---- 1-D update:
  //  copy face-centered E-fields to edges and return.

  if (pmb->block_size.nx2 == 1) {
    for (int i=is; i<=ie+1; ++i) {
      e2(ks  ,js  ,i) = e2_x1f(ks,js,i);
      e2(ke+1,js  ,i) = e2_x1f(ks,js,i);
      e3(ks  ,js  ,i) = e3_x1f(ks,js,i);
      e3(ks  ,je+1,i) = e3_x1f(ks,js,i);
    }
    if (!STS_ENABLED) // add diffusion flux
      if (pfdif->field_diffusion_defined) pfdif->AddEMF(pfdif->e_oa, e);
    return;
  }

<<<<<<< HEAD
  if (pmb->block_size.nx3 == 1) {
  //---- 2-D update - cc_e_ is 3D array
    for (int k=ks; k<=ke; ++k) {
      for (int j=js-1; j<=je+1; ++j) {
         // E3=-(v X B)=VyBx-VxBy
#if GENERAL_RELATIVITY==1
        pmb->pcoord->CellMetric(k, j, is-1, ie+1, g_, gi_);
#pragma omp simd
        for (int i=is-1; i<=ie+1; ++i) {
          const Real &uu1 = w(IVX,k,j,i);
          const Real &uu2 = w(IVY,k,j,i);
          const Real &uu3 = w(IVZ,k,j,i);
          const Real &bb1 = bcc(IB1,k,j,i);
          const Real &bb2 = bcc(IB2,k,j,i);
          const Real &bb3 = bcc(IB3,k,j,i);
          Real alpha = std::sqrt(-1.0/gi_(I00,i));
          Real tmp = g_(I11,i)*SQR(uu1) + 2.0*g_(I12,i)*uu1*uu2 + 2.0*g_(I13,i)*uu1*uu3
                   + g_(I22,i)*SQR(uu2) + 2.0*g_(I23,i)*uu2*uu3
                   + g_(I33,i)*SQR(uu3);
          Real gamma = std::sqrt(1.0 + tmp);
          Real u0 = gamma / alpha;
          Real u1 = uu1 - alpha * gamma * gi_(I01,i);
          Real u2 = uu2 - alpha * gamma * gi_(I02,i);
          Real u3 = uu3 - alpha * gamma * gi_(I03,i);
          Real b0 = bb1 * (g_(I01,i)*u0 + g_(I11,i)*u1 + g_(I12,i)*u2 + g_(I13,i)*u3)
                  + bb2 * (g_(I02,i)*u0 + g_(I12,i)*u1 + g_(I22,i)*u2 + g_(I23,i)*u3)
                  + bb3 * (g_(I03,i)*u0 + g_(I13,i)*u1 + g_(I23,i)*u2 + g_(I33,i)*u3);
          Real b1 = (bb1 + b0 * u1) / u0;
          Real b2 = (bb2 + b0 * u2) / u0;
          Real b3 = (bb3 + b0 * u3) / u0;
          cc_e_(k,j,i) = b1 * u2 - b2 * u1;
        }
#else
#pragma omp simd
        for (int i=is-1; i<=ie+1; ++i) {
          cc_e_(k,j,i) = w(IVY,k,j,i)*bcc(IB1,k,j,i) - w(IVX,k,j,i)*bcc(IB2,k,j,i);
        }
#endif // GENERAL_RELATIVITY
      }
    }
    for (int j=js; j<=je; ++j) {
      for (int i=is; i<=ie+1; ++i) {
        e2(ke+1,j,i) = e2(ks  ,j,i) = e2_x1f(ks,j,i);
=======
  //---- 2-D/3-D update:
  // E3=-(v X B)=VyBx-VxBy
  for (int k=ks; k<=ke; ++k) {
    for (int j=js-1; j<=je+1; ++j) {
#if GENERAL_RELATIVITY==1
      pmb->pcoord->CellMetric(k, j, is-1, ie+1, g_, gi_);
#pragma omp simd
      for (int i=is-1; i<=ie+1; ++i) {
        const Real &uu1 = w(IVX,k,j,i);
        const Real &uu2 = w(IVY,k,j,i);
        const Real &uu3 = w(IVZ,k,j,i);
        const Real &bb1 = bcc(IB1,k,j,i);
        const Real &bb2 = bcc(IB2,k,j,i);
        const Real &bb3 = bcc(IB3,k,j,i);
        Real alpha = std::sqrt(-1.0/gi_(I00,i));
        Real tmp = g_(I11,i)*SQR(uu1) + 2.0*g_(I12,i)*uu1*uu2 + 2.0*g_(I13,i)*uu1*uu3
                   + g_(I22,i)*SQR(uu2) + 2.0*g_(I23,i)*uu2*uu3
                   + g_(I33,i)*SQR(uu3);
        Real gamma = std::sqrt(1.0 + tmp);
        Real u0 = gamma / alpha;
        Real u1 = uu1 - alpha * gamma * gi_(I01,i);
        Real u2 = uu2 - alpha * gamma * gi_(I02,i);
        Real u3 = uu3 - alpha * gamma * gi_(I03,i);
        Real b0 = bb1 * (g_(I01,i)*u0 + g_(I11,i)*u1 + g_(I12,i)*u2 + g_(I13,i)*u3)
                  + bb2 * (g_(I02,i)*u0 + g_(I12,i)*u1 + g_(I22,i)*u2 + g_(I23,i)*u3)
                  + bb3 * (g_(I03,i)*u0 + g_(I13,i)*u1 + g_(I23,i)*u2 + g_(I33,i)*u3);
        Real b1 = (bb1 + b0 * u1) / u0;
        Real b2 = (bb2 + b0 * u2) / u0;
        Real b3 = (bb3 + b0 * u3) / u0;
        cc_e_(k,j,i) = b1 * u2 - b2 * u1;
      }
#else
#pragma omp simd
      for (int i=is-1; i<=ie+1; ++i) {
        cc_e_(k,j,i) = w(IVY,k,j,i)*bcc(IB1,k,j,i) - w(IVX,k,j,i)*bcc(IB2,k,j,i);
      }
#endif // GENERAL_RELATIVITY
    }
  }

  // integrate E3 to corner using SG07
  for (int k=ks; k<=ke; ++k) {
    for (int j=js; j<=je+1; ++j) {
#pragma omp simd
      for (int i=is; i<=ie+1; ++i) {
        Real de3_l2 = (1.0-w_x1f(k,j-1,i))*(e3_x2f(k,j,i  ) - cc_e_(k,j-1,i  )) +
                      (    w_x1f(k,j-1,i))*(e3_x2f(k,j,i-1) - cc_e_(k,j-1,i-1));

        Real de3_r2 = (1.0-w_x1f(k,j  ,i))*(e3_x2f(k,j,i  ) - cc_e_(k,j  ,i  )) +
                      (    w_x1f(k,j  ,i))*(e3_x2f(k,j,i-1) - cc_e_(k,j  ,i-1));

        Real de3_l1 = (1.0-w_x2f(k,j,i-1))*(e3_x1f(k,j  ,i) - cc_e_(k,j  ,i-1)) +
                      (    w_x2f(k,j,i-1))*(e3_x1f(k,j-1,i) - cc_e_(k,j-1,i-1));

        Real de3_r1 = (1.0-w_x2f(k,j,i  ))*(e3_x1f(k,j  ,i) - cc_e_(k,j  ,i  )) +
                      (    w_x2f(k,j,i  ))*(e3_x1f(k,j-1,i) - cc_e_(k,j-1,i  ));

        e3(k,j,i) = 0.25*(de3_l1 + de3_r1 + de3_l2 + de3_r2 + e3_x2f(k,j,i-1) +
                          e3_x2f(k,j,i) + e3_x1f(k,j-1,i) + e3_x1f(k,j,i));
      }
    }
  }

  // for 2D: copy E1 and E2 to edges and return
  if (pmb->block_size.nx3 == 1) {
    for (int j=js; j<=je; ++j) {
      for (int i=is; i<=ie+1; ++i) {
        e2(ks  ,j,i) = e2_x1f(ks,j,i);
        e2(ke+1,j,i) = e2_x1f(ks,j,i);
>>>>>>> 19feab23
      }
    }
    for (int j=js; j<=je+1; ++j) {
      for (int i=is; i<=ie; ++i) {
<<<<<<< HEAD
        e1(ke+1,j,i) = e1(ks  ,j,i) = e1_x2f(ks,j,i);
      }
    }

    // integrate E3 to corner using SG07
    for (int k=ks; k<=ke; ++k) {
      for (int j=js; j<=je+1; ++j) {
#pragma omp simd
        for (int i=is; i<=ie+1; ++i) {
            Real de3_l2 = (1.0-w_x1f(k,j-1,i))*(e3_x2f(k,j,i  ) - cc_e_(k,j-1,i  )) +
                          (    w_x1f(k,j-1,i))*(e3_x2f(k,j,i-1) - cc_e_(k,j-1,i-1));
            Real de3_r2 = (1.0-w_x1f(k,j  ,i))*(e3_x2f(k,j,i  ) - cc_e_(k,j  ,i  )) +
                          (    w_x1f(k,j  ,i))*(e3_x2f(k,j,i-1) - cc_e_(k,j  ,i-1));
            Real de3_l1 = (1.0-w_x2f(k,j,i-1))*(e3_x1f(k,j  ,i) - cc_e_(k,j  ,i-1)) +
                          (    w_x2f(k,j,i-1))*(e3_x1f(k,j-1,i) - cc_e_(k,j-1,i-1));
            Real de3_r1 = (1.0-w_x2f(k,j,i  ))*(e3_x1f(k,j  ,i) - cc_e_(k,j  ,i  )) +
                          (    w_x2f(k,j,i  ))*(e3_x1f(k,j-1,i) - cc_e_(k,j-1,i  ));

            e3(k,j,i) = 0.25*(de3_l1 + de3_r1 + de3_l2 + de3_r2 + e3_x2f(k,j,i-1) +
              e3_x2f(k,j,i) + e3_x1f(k,j-1,i) + e3_x1f(k,j,i));
        }
      }
    }
  } else {
    // 3-D updates - cc_e_ is 4D array
    for (int k=ks-1; k<=ke+1; ++k) {
      for (int j=js-1; j<=je+1; ++j) {
        // E1=-(v X B)=VzBy-VyBz
        // E2=-(v X B)=VxBz-VzBx
        // E3=-(v X B)=VyBx-VxBy
=======
        e1(ks  ,j,i) = e1_x2f(ks,j,i);
        e1(ke+1,j,i) = e1_x2f(ks,j,i);
      }
    }
  } else {
    //---- 3-D update:
    // integrate E1 to corners using GS07 (E3 already done above)
    // E1=-(v X B)=VzBy-VyBz
    for (int k=ks-1; k<=ke+1; ++k) {
      for (int j=js-1; j<=je+1; ++j) {
#if GENERAL_RELATIVITY==1
        pmb->pcoord->CellMetric(k, j, is, ie, g_, gi_);
#pragma omp simd
        for (int i=is; i<=ie; ++i) {
          const Real &uu1 = w(IVX,k,j,i);
          const Real &uu2 = w(IVY,k,j,i);
          const Real &uu3 = w(IVZ,k,j,i);
          const Real &bb1 = bcc(IB1,k,j,i);
          const Real &bb2 = bcc(IB2,k,j,i);
          const Real &bb3 = bcc(IB3,k,j,i);
          Real alpha = std::sqrt(-1.0/gi_(I00,i));
          Real tmp = g_(I11,i)*SQR(uu1) + 2.0*g_(I12,i)*uu1*uu2 + 2.0*g_(I13,i)*uu1*uu3
                     + g_(I22,i)*SQR(uu2) + 2.0*g_(I23,i)*uu2*uu3
                     + g_(I33,i)*SQR(uu3);
          Real gamma = std::sqrt(1.0 + tmp);
          Real u0 = gamma / alpha;
          Real u1 = uu1 - alpha * gamma * gi_(I01,i);
          Real u2 = uu2 - alpha * gamma * gi_(I02,i);
          Real u3 = uu3 - alpha * gamma * gi_(I03,i);
          Real b0 = bb1 * (g_(I01,i)*u0 + g_(I11,i)*u1 + g_(I12,i)*u2 + g_(I13,i)*u3)
                    + bb2 * (g_(I02,i)*u0 + g_(I12,i)*u1 + g_(I22,i)*u2 + g_(I23,i)*u3)
                    + bb3 * (g_(I03,i)*u0 + g_(I13,i)*u1 + g_(I23,i)*u2 + g_(I33,i)*u3);
          Real b1 = (bb1 + b0 * u1) / u0;
          Real b2 = (bb2 + b0 * u2) / u0;
          Real b3 = (bb3 + b0 * u3) / u0;
          cc_e_(k,j,i) = b2 * u3 - b3 * u2;
        }
#else
#pragma omp simd
        for (int i=is; i<=ie; ++i) {
          cc_e_(k,j,i) = w(IVZ,k,j,i)*bcc(IB2,k,j,i) - w(IVY,k,j,i)*bcc(IB3,k,j,i);
        }
#endif // GENERAL_RELATIVITY
      }
    }

    for (int k=ks; k<=ke+1; ++k) {
      for (int j=js; j<=je+1; ++j) {
#pragma omp simd
        for (int i=is; i<=ie; ++i) {
          Real de1_l3 = (1.0-w_x2f(k-1,j,i))*(e1_x3f(k,j  ,i) - cc_e_(k-1,j  ,i)) +
                        (    w_x2f(k-1,j,i))*(e1_x3f(k,j-1,i) - cc_e_(k-1,j-1,i));

          Real de1_r3 = (1.0-w_x2f(k  ,j,i))*(e1_x3f(k,j  ,i) - cc_e_(k  ,j  ,i)) +
                        (    w_x2f(k  ,j,i))*(e1_x3f(k,j-1,i) - cc_e_(k  ,j-1,i));

          Real de1_l2 = (1.0-w_x3f(k,j-1,i))*(e1_x2f(k  ,j,i) - cc_e_(k  ,j-1,i)) +
                        (    w_x3f(k,j-1,i))*(e1_x2f(k-1,j,i) - cc_e_(k-1,j-1,i));

          Real de1_r2 = (1.0-w_x3f(k,j  ,i))*(e1_x2f(k  ,j,i) - cc_e_(k  ,j  ,i)) +
                        (    w_x3f(k,j  ,i))*(e1_x2f(k-1,j,i) - cc_e_(k-1,j  ,i));

          e1(k,j,i) = 0.25*(de1_l3 + de1_r3 + de1_l2 + de1_r2 + e1_x2f(k-1,j,i) +
                            e1_x2f(k,j,i) + e1_x3f(k,j-1,i) + e1_x3f(k,j,i));
        }
      }
    }

    // integrate E2 to corners using GS07 (E3 already done above)
    // E2=-(v X B)=VxBz-VzBx
    for (int k=ks-1; k<=ke+1; ++k) {
      for (int j=js; j<=je; ++j) {
>>>>>>> 19feab23
#if GENERAL_RELATIVITY==1
        pmb->pcoord->CellMetric(k, j, is-1, ie+1, g_, gi_);
#pragma omp simd
        for (int i=is-1; i<=ie+1; ++i) {
          const Real &uu1 = w(IVX,k,j,i);
          const Real &uu2 = w(IVY,k,j,i);
          const Real &uu3 = w(IVZ,k,j,i);
          const Real &bb1 = bcc(IB1,k,j,i);
          const Real &bb2 = bcc(IB2,k,j,i);
          const Real &bb3 = bcc(IB3,k,j,i);
          Real alpha = std::sqrt(-1.0/gi_(I00,i));
          Real tmp = g_(I11,i)*SQR(uu1) + 2.0*g_(I12,i)*uu1*uu2 + 2.0*g_(I13,i)*uu1*uu3
<<<<<<< HEAD
                   + g_(I22,i)*SQR(uu2) + 2.0*g_(I23,i)*uu2*uu3
                   + g_(I33,i)*SQR(uu3);
=======
                     + g_(I22,i)*SQR(uu2) + 2.0*g_(I23,i)*uu2*uu3
                     + g_(I33,i)*SQR(uu3);
>>>>>>> 19feab23
          Real gamma = std::sqrt(1.0 + tmp);
          Real u0 = gamma / alpha;
          Real u1 = uu1 - alpha * gamma * gi_(I01,i);
          Real u2 = uu2 - alpha * gamma * gi_(I02,i);
          Real u3 = uu3 - alpha * gamma * gi_(I03,i);
          Real b0 = bb1 * (g_(I01,i)*u0 + g_(I11,i)*u1 + g_(I12,i)*u2 + g_(I13,i)*u3)
<<<<<<< HEAD
                  + bb2 * (g_(I02,i)*u0 + g_(I12,i)*u1 + g_(I22,i)*u2 + g_(I23,i)*u3)
                  + bb3 * (g_(I03,i)*u0 + g_(I13,i)*u1 + g_(I23,i)*u2 + g_(I33,i)*u3);
          Real b1 = (bb1 + b0 * u1) / u0;
          Real b2 = (bb2 + b0 * u2) / u0;
          Real b3 = (bb3 + b0 * u3) / u0;
          cc_e_(IB1,k,j,i) = b2 * u3 - b3 * u2;
          cc_e_(IB2,k,j,i) = b3 * u1 - b1 * u3;
          cc_e_(IB3,k,j,i) = b1 * u2 - b2 * u1;
=======
                    + bb2 * (g_(I02,i)*u0 + g_(I12,i)*u1 + g_(I22,i)*u2 + g_(I23,i)*u3)
                    + bb3 * (g_(I03,i)*u0 + g_(I13,i)*u1 + g_(I23,i)*u2 + g_(I33,i)*u3);
          Real b1 = (bb1 + b0 * u1) / u0;
          Real b2 = (bb2 + b0 * u2) / u0;
          Real b3 = (bb3 + b0 * u3) / u0;
          cc_e_(k,j,i) = b3 * u1 - b1 * u3;
>>>>>>> 19feab23
        }
#else
#pragma omp simd
        for (int i=is-1; i<=ie+1; ++i) {
<<<<<<< HEAD
          cc_e_(IB1,k,j,i) = w(IVZ,k,j,i)*bcc(IB2,k,j,i) - w(IVY,k,j,i)*bcc(IB3,k,j,i);
          cc_e_(IB2,k,j,i) = w(IVX,k,j,i)*bcc(IB3,k,j,i) - w(IVZ,k,j,i)*bcc(IB1,k,j,i);
          cc_e_(IB3,k,j,i) = w(IVY,k,j,i)*bcc(IB1,k,j,i) - w(IVX,k,j,i)*bcc(IB2,k,j,i);
=======
          cc_e_(k,j,i) = w(IVX,k,j,i)*bcc(IB3,k,j,i) - w(IVZ,k,j,i)*bcc(IB1,k,j,i);
>>>>>>> 19feab23
        }
#endif // GENERAL_RELATIVITY
      }
    }

    for (int k=ks; k<=ke+1; ++k) {
<<<<<<< HEAD
      for (int j=js; j<=je+1; ++j) {
#pragma omp simd
        for (int i=is; i<=ie+1; ++i) {
          // integrate E1,E2,E3 to corner using SG07
          Real de1_l3 = (1.0-w_x2f(k-1,j,i))*(e1_x3f(k,j  ,i) - cc_e_(IB1,k-1,j  ,i)) +
                        (    w_x2f(k-1,j,i))*(e1_x3f(k,j-1,i) - cc_e_(IB1,k-1,j-1,i));
          Real de1_r3 = (1.0-w_x2f(k  ,j,i))*(e1_x3f(k,j  ,i) - cc_e_(IB1,k  ,j  ,i)) +
                        (    w_x2f(k  ,j,i))*(e1_x3f(k,j-1,i) - cc_e_(IB1,k  ,j-1,i));
          Real de1_l2 = (1.0-w_x3f(k,j-1,i))*(e1_x2f(k  ,j,i) - cc_e_(IB1,k  ,j-1,i)) +
                        (    w_x3f(k,j-1,i))*(e1_x2f(k-1,j,i) - cc_e_(IB1,k-1,j-1,i));
          Real de1_r2 = (1.0-w_x3f(k,j  ,i))*(e1_x2f(k  ,j,i) - cc_e_(IB1,k  ,j  ,i)) +
                        (    w_x3f(k,j  ,i))*(e1_x2f(k-1,j,i) - cc_e_(IB1,k-1,j  ,i));

          e1(k,j,i) = 0.25*(de1_l3 + de1_r3 + de1_l2 + de1_r2 + e1_x2f(k-1,j,i) +
            e1_x2f(k,j,i) + e1_x3f(k,j-1,i) + e1_x3f(k,j,i));

          Real de2_l3 = (1.0-w_x1f(k-1,j,i))*(e2_x3f(k,j,i  ) - cc_e_(IB2,k-1,j,i  )) +
                        (    w_x1f(k-1,j,i))*(e2_x3f(k,j,i-1) - cc_e_(IB2,k-1,j,i-1));
          Real de2_r3 = (1.0-w_x1f(k,j  ,i))*(e2_x3f(k,j,i  ) - cc_e_(IB2,k  ,j,i  )) +
                        (    w_x1f(k,j  ,i))*(e2_x3f(k,j,i-1) - cc_e_(IB2,k  ,j,i-1));
          Real de2_l1 = (1.0-w_x3f(k,j,i-1))*(e2_x1f(k  ,j,i) - cc_e_(IB2,k  ,j,i-1)) +
                        (    w_x3f(k,j,i-1))*(e2_x1f(k-1,j,i) - cc_e_(IB2,k-1,j,i-1));
          Real de2_r1 = (1.0-w_x3f(k,j,i  ))*(e2_x1f(k  ,j,i) - cc_e_(IB2,k  ,j,i  )) +
                        (    w_x3f(k,j,i  ))*(e2_x1f(k-1,j,i) - cc_e_(IB2,k-1,j,i  ));

          e2(k,j,i) = 0.25*(de2_l3 + de2_r3 + de2_l1 + de2_r1 + e2_x3f(k,j,i-1) +
            e2_x3f(k,j,i) + e2_x1f(k-1,j,i) + e2_x1f(k,j,i));

          Real de3_l2 = (1.0-w_x1f(k,j-1,i))*(e3_x2f(k,j,i  ) - cc_e_(IB3,k,j-1,i  )) +
                        (    w_x1f(k,j-1,i))*(e3_x2f(k,j,i-1) - cc_e_(IB3,k,j-1,i-1));
          Real de3_r2 = (1.0-w_x1f(k,j  ,i))*(e3_x2f(k,j,i  ) - cc_e_(IB3,k,j  ,i  )) +
                        (    w_x1f(k,j  ,i))*(e3_x2f(k,j,i-1) - cc_e_(IB3,k,j  ,i-1));
          Real de3_l1 = (1.0-w_x2f(k,j,i-1))*(e3_x1f(k,j  ,i) - cc_e_(IB3,k,j  ,i-1)) +
                        (    w_x2f(k,j,i-1))*(e3_x1f(k,j-1,i) - cc_e_(IB3,k,j-1,i-1));
          Real de3_r1 = (1.0-w_x2f(k,j,i  ))*(e3_x1f(k,j  ,i) - cc_e_(IB3,k,j  ,i  )) +
                        (    w_x2f(k,j,i  ))*(e3_x1f(k,j-1,i) - cc_e_(IB3,k,j-1,i  ));

          e3(k,j,i) = 0.25*(de3_l1 + de3_r1 + de3_l2 + de3_r2 + e3_x2f(k,j,i-1) +
            e3_x2f(k,j,i) + e3_x1f(k,j-1,i) + e3_x1f(k,j,i));
=======
      for (int j=js; j<=je; ++j) {
#pragma omp simd
        for (int i=is; i<=ie+1; ++i) {
          Real de2_l3 = (1.0-w_x1f(k-1,j,i))*(e2_x3f(k,j,i  ) - cc_e_(k-1,j,i  )) +
                        (    w_x1f(k-1,j,i))*(e2_x3f(k,j,i-1) - cc_e_(k-1,j,i-1));

          Real de2_r3 = (1.0-w_x1f(k,j  ,i))*(e2_x3f(k,j,i  ) - cc_e_(k  ,j,i  )) +
                        (    w_x1f(k,j  ,i))*(e2_x3f(k,j,i-1) - cc_e_(k  ,j,i-1));

          Real de2_l1 = (1.0-w_x3f(k,j,i-1))*(e2_x1f(k  ,j,i) - cc_e_(k  ,j,i-1)) +
                        (    w_x3f(k,j,i-1))*(e2_x1f(k-1,j,i) - cc_e_(k-1,j,i-1));

          Real de2_r1 = (1.0-w_x3f(k,j,i  ))*(e2_x1f(k  ,j,i) - cc_e_(k  ,j,i  )) +
                        (    w_x3f(k,j,i  ))*(e2_x1f(k-1,j,i) - cc_e_(k-1,j,i  ));

          e2(k,j,i) = 0.25*(de2_l3 + de2_r3 + de2_l1 + de2_r1 + e2_x3f(k,j,i-1) +
                            e2_x3f(k,j,i) + e2_x1f(k-1,j,i) + e2_x1f(k,j,i));
>>>>>>> 19feab23
        }
      }
    }
  }

  if (!STS_ENABLED) // add diffusion flux
    if (pfdif->field_diffusion_defined) pfdif->AddEMF(pfdif->e_oa, e);

  return;
}

//----------------------------------------------------------------------------------------
//! \fn  void Field::ComputeCornerE_STS
//  \brief Compute corner E for STS

void Field::ComputeCornerE_STS() {
  // add diffusion flux
  if (pfdif->field_diffusion_defined) pfdif->AddEMF(pfdif->e_oa, e);
  return;
}<|MERGE_RESOLUTION|>--- conflicted
+++ resolved
@@ -53,171 +53,15 @@
     return;
   }
 
-<<<<<<< HEAD
   if (pmb->block_size.nx3 == 1) {
-  //---- 2-D update - cc_e_ is 3D array
+    //---- 2-D update - cc_e_ is 3D array
     for (int k=ks; k<=ke; ++k) {
       for (int j=js-1; j<=je+1; ++j) {
-         // E3=-(v X B)=VyBx-VxBy
+        // E3=-(v X B)=VyBx-VxBy
 #if GENERAL_RELATIVITY==1
         pmb->pcoord->CellMetric(k, j, is-1, ie+1, g_, gi_);
 #pragma omp simd
         for (int i=is-1; i<=ie+1; ++i) {
-          const Real &uu1 = w(IVX,k,j,i);
-          const Real &uu2 = w(IVY,k,j,i);
-          const Real &uu3 = w(IVZ,k,j,i);
-          const Real &bb1 = bcc(IB1,k,j,i);
-          const Real &bb2 = bcc(IB2,k,j,i);
-          const Real &bb3 = bcc(IB3,k,j,i);
-          Real alpha = std::sqrt(-1.0/gi_(I00,i));
-          Real tmp = g_(I11,i)*SQR(uu1) + 2.0*g_(I12,i)*uu1*uu2 + 2.0*g_(I13,i)*uu1*uu3
-                   + g_(I22,i)*SQR(uu2) + 2.0*g_(I23,i)*uu2*uu3
-                   + g_(I33,i)*SQR(uu3);
-          Real gamma = std::sqrt(1.0 + tmp);
-          Real u0 = gamma / alpha;
-          Real u1 = uu1 - alpha * gamma * gi_(I01,i);
-          Real u2 = uu2 - alpha * gamma * gi_(I02,i);
-          Real u3 = uu3 - alpha * gamma * gi_(I03,i);
-          Real b0 = bb1 * (g_(I01,i)*u0 + g_(I11,i)*u1 + g_(I12,i)*u2 + g_(I13,i)*u3)
-                  + bb2 * (g_(I02,i)*u0 + g_(I12,i)*u1 + g_(I22,i)*u2 + g_(I23,i)*u3)
-                  + bb3 * (g_(I03,i)*u0 + g_(I13,i)*u1 + g_(I23,i)*u2 + g_(I33,i)*u3);
-          Real b1 = (bb1 + b0 * u1) / u0;
-          Real b2 = (bb2 + b0 * u2) / u0;
-          Real b3 = (bb3 + b0 * u3) / u0;
-          cc_e_(k,j,i) = b1 * u2 - b2 * u1;
-        }
-#else
-#pragma omp simd
-        for (int i=is-1; i<=ie+1; ++i) {
-          cc_e_(k,j,i) = w(IVY,k,j,i)*bcc(IB1,k,j,i) - w(IVX,k,j,i)*bcc(IB2,k,j,i);
-        }
-#endif // GENERAL_RELATIVITY
-      }
-    }
-    for (int j=js; j<=je; ++j) {
-      for (int i=is; i<=ie+1; ++i) {
-        e2(ke+1,j,i) = e2(ks  ,j,i) = e2_x1f(ks,j,i);
-=======
-  //---- 2-D/3-D update:
-  // E3=-(v X B)=VyBx-VxBy
-  for (int k=ks; k<=ke; ++k) {
-    for (int j=js-1; j<=je+1; ++j) {
-#if GENERAL_RELATIVITY==1
-      pmb->pcoord->CellMetric(k, j, is-1, ie+1, g_, gi_);
-#pragma omp simd
-      for (int i=is-1; i<=ie+1; ++i) {
-        const Real &uu1 = w(IVX,k,j,i);
-        const Real &uu2 = w(IVY,k,j,i);
-        const Real &uu3 = w(IVZ,k,j,i);
-        const Real &bb1 = bcc(IB1,k,j,i);
-        const Real &bb2 = bcc(IB2,k,j,i);
-        const Real &bb3 = bcc(IB3,k,j,i);
-        Real alpha = std::sqrt(-1.0/gi_(I00,i));
-        Real tmp = g_(I11,i)*SQR(uu1) + 2.0*g_(I12,i)*uu1*uu2 + 2.0*g_(I13,i)*uu1*uu3
-                   + g_(I22,i)*SQR(uu2) + 2.0*g_(I23,i)*uu2*uu3
-                   + g_(I33,i)*SQR(uu3);
-        Real gamma = std::sqrt(1.0 + tmp);
-        Real u0 = gamma / alpha;
-        Real u1 = uu1 - alpha * gamma * gi_(I01,i);
-        Real u2 = uu2 - alpha * gamma * gi_(I02,i);
-        Real u3 = uu3 - alpha * gamma * gi_(I03,i);
-        Real b0 = bb1 * (g_(I01,i)*u0 + g_(I11,i)*u1 + g_(I12,i)*u2 + g_(I13,i)*u3)
-                  + bb2 * (g_(I02,i)*u0 + g_(I12,i)*u1 + g_(I22,i)*u2 + g_(I23,i)*u3)
-                  + bb3 * (g_(I03,i)*u0 + g_(I13,i)*u1 + g_(I23,i)*u2 + g_(I33,i)*u3);
-        Real b1 = (bb1 + b0 * u1) / u0;
-        Real b2 = (bb2 + b0 * u2) / u0;
-        Real b3 = (bb3 + b0 * u3) / u0;
-        cc_e_(k,j,i) = b1 * u2 - b2 * u1;
-      }
-#else
-#pragma omp simd
-      for (int i=is-1; i<=ie+1; ++i) {
-        cc_e_(k,j,i) = w(IVY,k,j,i)*bcc(IB1,k,j,i) - w(IVX,k,j,i)*bcc(IB2,k,j,i);
-      }
-#endif // GENERAL_RELATIVITY
-    }
-  }
-
-  // integrate E3 to corner using SG07
-  for (int k=ks; k<=ke; ++k) {
-    for (int j=js; j<=je+1; ++j) {
-#pragma omp simd
-      for (int i=is; i<=ie+1; ++i) {
-        Real de3_l2 = (1.0-w_x1f(k,j-1,i))*(e3_x2f(k,j,i  ) - cc_e_(k,j-1,i  )) +
-                      (    w_x1f(k,j-1,i))*(e3_x2f(k,j,i-1) - cc_e_(k,j-1,i-1));
-
-        Real de3_r2 = (1.0-w_x1f(k,j  ,i))*(e3_x2f(k,j,i  ) - cc_e_(k,j  ,i  )) +
-                      (    w_x1f(k,j  ,i))*(e3_x2f(k,j,i-1) - cc_e_(k,j  ,i-1));
-
-        Real de3_l1 = (1.0-w_x2f(k,j,i-1))*(e3_x1f(k,j  ,i) - cc_e_(k,j  ,i-1)) +
-                      (    w_x2f(k,j,i-1))*(e3_x1f(k,j-1,i) - cc_e_(k,j-1,i-1));
-
-        Real de3_r1 = (1.0-w_x2f(k,j,i  ))*(e3_x1f(k,j  ,i) - cc_e_(k,j  ,i  )) +
-                      (    w_x2f(k,j,i  ))*(e3_x1f(k,j-1,i) - cc_e_(k,j-1,i  ));
-
-        e3(k,j,i) = 0.25*(de3_l1 + de3_r1 + de3_l2 + de3_r2 + e3_x2f(k,j,i-1) +
-                          e3_x2f(k,j,i) + e3_x1f(k,j-1,i) + e3_x1f(k,j,i));
-      }
-    }
-  }
-
-  // for 2D: copy E1 and E2 to edges and return
-  if (pmb->block_size.nx3 == 1) {
-    for (int j=js; j<=je; ++j) {
-      for (int i=is; i<=ie+1; ++i) {
-        e2(ks  ,j,i) = e2_x1f(ks,j,i);
-        e2(ke+1,j,i) = e2_x1f(ks,j,i);
->>>>>>> 19feab23
-      }
-    }
-    for (int j=js; j<=je+1; ++j) {
-      for (int i=is; i<=ie; ++i) {
-<<<<<<< HEAD
-        e1(ke+1,j,i) = e1(ks  ,j,i) = e1_x2f(ks,j,i);
-      }
-    }
-
-    // integrate E3 to corner using SG07
-    for (int k=ks; k<=ke; ++k) {
-      for (int j=js; j<=je+1; ++j) {
-#pragma omp simd
-        for (int i=is; i<=ie+1; ++i) {
-            Real de3_l2 = (1.0-w_x1f(k,j-1,i))*(e3_x2f(k,j,i  ) - cc_e_(k,j-1,i  )) +
-                          (    w_x1f(k,j-1,i))*(e3_x2f(k,j,i-1) - cc_e_(k,j-1,i-1));
-            Real de3_r2 = (1.0-w_x1f(k,j  ,i))*(e3_x2f(k,j,i  ) - cc_e_(k,j  ,i  )) +
-                          (    w_x1f(k,j  ,i))*(e3_x2f(k,j,i-1) - cc_e_(k,j  ,i-1));
-            Real de3_l1 = (1.0-w_x2f(k,j,i-1))*(e3_x1f(k,j  ,i) - cc_e_(k,j  ,i-1)) +
-                          (    w_x2f(k,j,i-1))*(e3_x1f(k,j-1,i) - cc_e_(k,j-1,i-1));
-            Real de3_r1 = (1.0-w_x2f(k,j,i  ))*(e3_x1f(k,j  ,i) - cc_e_(k,j  ,i  )) +
-                          (    w_x2f(k,j,i  ))*(e3_x1f(k,j-1,i) - cc_e_(k,j-1,i  ));
-
-            e3(k,j,i) = 0.25*(de3_l1 + de3_r1 + de3_l2 + de3_r2 + e3_x2f(k,j,i-1) +
-              e3_x2f(k,j,i) + e3_x1f(k,j-1,i) + e3_x1f(k,j,i));
-        }
-      }
-    }
-  } else {
-    // 3-D updates - cc_e_ is 4D array
-    for (int k=ks-1; k<=ke+1; ++k) {
-      for (int j=js-1; j<=je+1; ++j) {
-        // E1=-(v X B)=VzBy-VyBz
-        // E2=-(v X B)=VxBz-VzBx
-        // E3=-(v X B)=VyBx-VxBy
-=======
-        e1(ks  ,j,i) = e1_x2f(ks,j,i);
-        e1(ke+1,j,i) = e1_x2f(ks,j,i);
-      }
-    }
-  } else {
-    //---- 3-D update:
-    // integrate E1 to corners using GS07 (E3 already done above)
-    // E1=-(v X B)=VzBy-VyBz
-    for (int k=ks-1; k<=ke+1; ++k) {
-      for (int j=js-1; j<=je+1; ++j) {
-#if GENERAL_RELATIVITY==1
-        pmb->pcoord->CellMetric(k, j, is, ie, g_, gi_);
-#pragma omp simd
-        for (int i=is; i<=ie; ++i) {
           const Real &uu1 = w(IVX,k,j,i);
           const Real &uu2 = w(IVY,k,j,i);
           const Real &uu3 = w(IVZ,k,j,i);
@@ -239,44 +83,53 @@
           Real b1 = (bb1 + b0 * u1) / u0;
           Real b2 = (bb2 + b0 * u2) / u0;
           Real b3 = (bb3 + b0 * u3) / u0;
-          cc_e_(k,j,i) = b2 * u3 - b3 * u2;
+          cc_e_(k,j,i) = b1 * u2 - b2 * u1;
         }
 #else
 #pragma omp simd
-        for (int i=is; i<=ie; ++i) {
-          cc_e_(k,j,i) = w(IVZ,k,j,i)*bcc(IB2,k,j,i) - w(IVY,k,j,i)*bcc(IB3,k,j,i);
+        for (int i=is-1; i<=ie+1; ++i) {
+          cc_e_(k,j,i) = w(IVY,k,j,i)*bcc(IB1,k,j,i) - w(IVX,k,j,i)*bcc(IB2,k,j,i);
         }
 #endif // GENERAL_RELATIVITY
       }
     }
-
-    for (int k=ks; k<=ke+1; ++k) {
+    for (int j=js; j<=je; ++j) {
+      for (int i=is; i<=ie+1; ++i) {
+        e2(ke+1,j,i) = e2(ks  ,j,i) = e2_x1f(ks,j,i);
+      }
+    }
+    for (int j=js; j<=je+1; ++j) {
+      for (int i=is; i<=ie; ++i) {
+        e1(ke+1,j,i) = e1(ks  ,j,i) = e1_x2f(ks,j,i);
+      }
+    }
+
+    // integrate E3 to corner using SG07
+    for (int k=ks; k<=ke; ++k) {
       for (int j=js; j<=je+1; ++j) {
 #pragma omp simd
-        for (int i=is; i<=ie; ++i) {
-          Real de1_l3 = (1.0-w_x2f(k-1,j,i))*(e1_x3f(k,j  ,i) - cc_e_(k-1,j  ,i)) +
-                        (    w_x2f(k-1,j,i))*(e1_x3f(k,j-1,i) - cc_e_(k-1,j-1,i));
-
-          Real de1_r3 = (1.0-w_x2f(k  ,j,i))*(e1_x3f(k,j  ,i) - cc_e_(k  ,j  ,i)) +
-                        (    w_x2f(k  ,j,i))*(e1_x3f(k,j-1,i) - cc_e_(k  ,j-1,i));
-
-          Real de1_l2 = (1.0-w_x3f(k,j-1,i))*(e1_x2f(k  ,j,i) - cc_e_(k  ,j-1,i)) +
-                        (    w_x3f(k,j-1,i))*(e1_x2f(k-1,j,i) - cc_e_(k-1,j-1,i));
-
-          Real de1_r2 = (1.0-w_x3f(k,j  ,i))*(e1_x2f(k  ,j,i) - cc_e_(k  ,j  ,i)) +
-                        (    w_x3f(k,j  ,i))*(e1_x2f(k-1,j,i) - cc_e_(k-1,j  ,i));
-
-          e1(k,j,i) = 0.25*(de1_l3 + de1_r3 + de1_l2 + de1_r2 + e1_x2f(k-1,j,i) +
-                            e1_x2f(k,j,i) + e1_x3f(k,j-1,i) + e1_x3f(k,j,i));
-        }
-      }
-    }
-
-    // integrate E2 to corners using GS07 (E3 already done above)
-    // E2=-(v X B)=VxBz-VzBx
+        for (int i=is; i<=ie+1; ++i) {
+          Real de3_l2 = (1.0-w_x1f(k,j-1,i))*(e3_x2f(k,j,i  ) - cc_e_(k,j-1,i  )) +
+                        (    w_x1f(k,j-1,i))*(e3_x2f(k,j,i-1) - cc_e_(k,j-1,i-1));
+          Real de3_r2 = (1.0-w_x1f(k,j  ,i))*(e3_x2f(k,j,i  ) - cc_e_(k,j  ,i  )) +
+                        (    w_x1f(k,j  ,i))*(e3_x2f(k,j,i-1) - cc_e_(k,j  ,i-1));
+          Real de3_l1 = (1.0-w_x2f(k,j,i-1))*(e3_x1f(k,j  ,i) - cc_e_(k,j  ,i-1)) +
+                        (    w_x2f(k,j,i-1))*(e3_x1f(k,j-1,i) - cc_e_(k,j-1,i-1));
+          Real de3_r1 = (1.0-w_x2f(k,j,i  ))*(e3_x1f(k,j  ,i) - cc_e_(k,j  ,i  )) +
+                        (    w_x2f(k,j,i  ))*(e3_x1f(k,j-1,i) - cc_e_(k,j-1,i  ));
+
+          e3(k,j,i) = 0.25*(de3_l1 + de3_r1 + de3_l2 + de3_r2 + e3_x2f(k,j,i-1) +
+                            e3_x2f(k,j,i) + e3_x1f(k,j-1,i) + e3_x1f(k,j,i));
+        }
+      }
+    }
+  } else {
+    // 3-D updates - cc_e_ is 4D array
     for (int k=ks-1; k<=ke+1; ++k) {
-      for (int j=js; j<=je; ++j) {
->>>>>>> 19feab23
+      for (int j=js-1; j<=je+1; ++j) {
+        // E1=-(v X B)=VzBy-VyBz
+        // E2=-(v X B)=VxBz-VzBx
+        // E3=-(v X B)=VyBx-VxBy
 #if GENERAL_RELATIVITY==1
         pmb->pcoord->CellMetric(k, j, is-1, ie+1, g_, gi_);
 #pragma omp simd
@@ -289,54 +142,35 @@
           const Real &bb3 = bcc(IB3,k,j,i);
           Real alpha = std::sqrt(-1.0/gi_(I00,i));
           Real tmp = g_(I11,i)*SQR(uu1) + 2.0*g_(I12,i)*uu1*uu2 + 2.0*g_(I13,i)*uu1*uu3
-<<<<<<< HEAD
-                   + g_(I22,i)*SQR(uu2) + 2.0*g_(I23,i)*uu2*uu3
-                   + g_(I33,i)*SQR(uu3);
-=======
                      + g_(I22,i)*SQR(uu2) + 2.0*g_(I23,i)*uu2*uu3
                      + g_(I33,i)*SQR(uu3);
->>>>>>> 19feab23
           Real gamma = std::sqrt(1.0 + tmp);
           Real u0 = gamma / alpha;
           Real u1 = uu1 - alpha * gamma * gi_(I01,i);
           Real u2 = uu2 - alpha * gamma * gi_(I02,i);
           Real u3 = uu3 - alpha * gamma * gi_(I03,i);
           Real b0 = bb1 * (g_(I01,i)*u0 + g_(I11,i)*u1 + g_(I12,i)*u2 + g_(I13,i)*u3)
-<<<<<<< HEAD
-                  + bb2 * (g_(I02,i)*u0 + g_(I12,i)*u1 + g_(I22,i)*u2 + g_(I23,i)*u3)
-                  + bb3 * (g_(I03,i)*u0 + g_(I13,i)*u1 + g_(I23,i)*u2 + g_(I33,i)*u3);
+                    + bb2 * (g_(I02,i)*u0 + g_(I12,i)*u1 + g_(I22,i)*u2 + g_(I23,i)*u3)
+                    + bb3 * (g_(I03,i)*u0 + g_(I13,i)*u1 + g_(I23,i)*u2 + g_(I33,i)*u3);
           Real b1 = (bb1 + b0 * u1) / u0;
           Real b2 = (bb2 + b0 * u2) / u0;
           Real b3 = (bb3 + b0 * u3) / u0;
           cc_e_(IB1,k,j,i) = b2 * u3 - b3 * u2;
           cc_e_(IB2,k,j,i) = b3 * u1 - b1 * u3;
           cc_e_(IB3,k,j,i) = b1 * u2 - b2 * u1;
-=======
-                    + bb2 * (g_(I02,i)*u0 + g_(I12,i)*u1 + g_(I22,i)*u2 + g_(I23,i)*u3)
-                    + bb3 * (g_(I03,i)*u0 + g_(I13,i)*u1 + g_(I23,i)*u2 + g_(I33,i)*u3);
-          Real b1 = (bb1 + b0 * u1) / u0;
-          Real b2 = (bb2 + b0 * u2) / u0;
-          Real b3 = (bb3 + b0 * u3) / u0;
-          cc_e_(k,j,i) = b3 * u1 - b1 * u3;
->>>>>>> 19feab23
         }
 #else
 #pragma omp simd
         for (int i=is-1; i<=ie+1; ++i) {
-<<<<<<< HEAD
           cc_e_(IB1,k,j,i) = w(IVZ,k,j,i)*bcc(IB2,k,j,i) - w(IVY,k,j,i)*bcc(IB3,k,j,i);
           cc_e_(IB2,k,j,i) = w(IVX,k,j,i)*bcc(IB3,k,j,i) - w(IVZ,k,j,i)*bcc(IB1,k,j,i);
           cc_e_(IB3,k,j,i) = w(IVY,k,j,i)*bcc(IB1,k,j,i) - w(IVX,k,j,i)*bcc(IB2,k,j,i);
-=======
-          cc_e_(k,j,i) = w(IVX,k,j,i)*bcc(IB3,k,j,i) - w(IVZ,k,j,i)*bcc(IB1,k,j,i);
->>>>>>> 19feab23
         }
 #endif // GENERAL_RELATIVITY
       }
     }
 
     for (int k=ks; k<=ke+1; ++k) {
-<<<<<<< HEAD
       for (int j=js; j<=je+1; ++j) {
 #pragma omp simd
         for (int i=is; i<=ie+1; ++i) {
@@ -351,7 +185,7 @@
                         (    w_x3f(k,j  ,i))*(e1_x2f(k-1,j,i) - cc_e_(IB1,k-1,j  ,i));
 
           e1(k,j,i) = 0.25*(de1_l3 + de1_r3 + de1_l2 + de1_r2 + e1_x2f(k-1,j,i) +
-            e1_x2f(k,j,i) + e1_x3f(k,j-1,i) + e1_x3f(k,j,i));
+                            e1_x2f(k,j,i) + e1_x3f(k,j-1,i) + e1_x3f(k,j,i));
 
           Real de2_l3 = (1.0-w_x1f(k-1,j,i))*(e2_x3f(k,j,i  ) - cc_e_(IB2,k-1,j,i  )) +
                         (    w_x1f(k-1,j,i))*(e2_x3f(k,j,i-1) - cc_e_(IB2,k-1,j,i-1));
@@ -363,7 +197,7 @@
                         (    w_x3f(k,j,i  ))*(e2_x1f(k-1,j,i) - cc_e_(IB2,k-1,j,i  ));
 
           e2(k,j,i) = 0.25*(de2_l3 + de2_r3 + de2_l1 + de2_r1 + e2_x3f(k,j,i-1) +
-            e2_x3f(k,j,i) + e2_x1f(k-1,j,i) + e2_x1f(k,j,i));
+                            e2_x3f(k,j,i) + e2_x1f(k-1,j,i) + e2_x1f(k,j,i));
 
           Real de3_l2 = (1.0-w_x1f(k,j-1,i))*(e3_x2f(k,j,i  ) - cc_e_(IB3,k,j-1,i  )) +
                         (    w_x1f(k,j-1,i))*(e3_x2f(k,j,i-1) - cc_e_(IB3,k,j-1,i-1));
@@ -375,26 +209,7 @@
                         (    w_x2f(k,j,i  ))*(e3_x1f(k,j-1,i) - cc_e_(IB3,k,j-1,i  ));
 
           e3(k,j,i) = 0.25*(de3_l1 + de3_r1 + de3_l2 + de3_r2 + e3_x2f(k,j,i-1) +
-            e3_x2f(k,j,i) + e3_x1f(k,j-1,i) + e3_x1f(k,j,i));
-=======
-      for (int j=js; j<=je; ++j) {
-#pragma omp simd
-        for (int i=is; i<=ie+1; ++i) {
-          Real de2_l3 = (1.0-w_x1f(k-1,j,i))*(e2_x3f(k,j,i  ) - cc_e_(k-1,j,i  )) +
-                        (    w_x1f(k-1,j,i))*(e2_x3f(k,j,i-1) - cc_e_(k-1,j,i-1));
-
-          Real de2_r3 = (1.0-w_x1f(k,j  ,i))*(e2_x3f(k,j,i  ) - cc_e_(k  ,j,i  )) +
-                        (    w_x1f(k,j  ,i))*(e2_x3f(k,j,i-1) - cc_e_(k  ,j,i-1));
-
-          Real de2_l1 = (1.0-w_x3f(k,j,i-1))*(e2_x1f(k  ,j,i) - cc_e_(k  ,j,i-1)) +
-                        (    w_x3f(k,j,i-1))*(e2_x1f(k-1,j,i) - cc_e_(k-1,j,i-1));
-
-          Real de2_r1 = (1.0-w_x3f(k,j,i  ))*(e2_x1f(k  ,j,i) - cc_e_(k  ,j,i  )) +
-                        (    w_x3f(k,j,i  ))*(e2_x1f(k-1,j,i) - cc_e_(k-1,j,i  ));
-
-          e2(k,j,i) = 0.25*(de2_l3 + de2_r3 + de2_l1 + de2_r1 + e2_x3f(k,j,i-1) +
-                            e2_x3f(k,j,i) + e2_x1f(k-1,j,i) + e2_x1f(k,j,i));
->>>>>>> 19feab23
+                            e3_x2f(k,j,i) + e3_x1f(k,j-1,i) + e3_x1f(k,j,i));
         }
       }
     }
