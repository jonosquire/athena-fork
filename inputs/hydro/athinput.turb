<comment>
problem   = Turbulence with power-law PS
reference = 
configure = --prob=turb -fft

<job>
problem_id = Turb    # problem ID: basename of output filenames

<output1>
file_type  = hst        # History data dump
dt         = 0.001      # time increment between outputs

<output2>
file_type  = vtk        # Binary data dump
variable   = cons       # variables to be output
dt         = 0.1        # time increment between outputs

<time>
cfl_number = 0.3        # The Courant, Friedrichs, & Lewy (CFL) Number
nlim       = 100000     # cycle limit
tlim       = 0.5        # time limit
integrator  = vl2       # time integration algorithm
xorder      = 2         # order of spatial reconstruction
ncycle_out  = 1         # interval for stdout summary info

<mesh>
nx1        = 32         # Number of zones in X1-direction
x1min      = 0.0        # minimum value of X1
x1max      = 1.0        # maximum value of X1
ix1_bc     = periodic   # inner-X1 boundary flag
ox1_bc     = periodic   # outer-X1 boundary flag

nx2        = 32         # Number of zones in X2-direction
x2min      = 0.0        # minimum value of X2
x2max      = 1.0        # maximum value of X2
ix2_bc     = periodic   # inner-X2 boundary flag
ox2_bc     = periodic   # outer-X2 boundary flag

nx3        = 32         # Number of zones in X3-direction
x3min      = 0.0        # minimum value of X3
x3max      = 1.0        # maximum value of X3
ix3_bc     = periodic   # inner-X3 boundary flag
ox3_bc     = periodic   # outer-X3 boundary flag

refinement = none

<meshblock>
nx1        = 32
nx2        = 32
nx3        = 32
<<<<<<< HEAD
=======

<refinement1>
x1min      = 0.0
x1max      = 1.0
x2min      = 0.0
x2max      = 1.0
x3min      = 0.0
x3max      = 1.0
level      = 1
>>>>>>> 51cbaa86

<hydro>
gamma           = 1.666666666667 # gamma = C_p/C_v
iso_sound_speed = 1.00           # equavalent to sqrt(gamma*p/d) for p=0.1, d=1

<problem>
turb_flag  = 1    # 1 for decaying, 2 (impulsive) or 3 (continuous) for driven turbulence
dedt       = 1.0  # Energy injection rate (for driven) or Total energy (for decaying)
nlow       = 0    # cut-off wavenumber at low-k
nhigh      = 16   # cut-off wavenumber at high-k
expo       = 2.0  # power-law exponent
tcorr      = 0.1  # correlation time for OU process (both impulsive and continuous)
dtdrive    = 0.1  # time interval between perturbation (impulsive)
f_shear    = 0.5  # the ratio of the shear component<|MERGE_RESOLUTION|>--- conflicted
+++ resolved
@@ -48,8 +48,6 @@
 nx1        = 32
 nx2        = 32
 nx3        = 32
-<<<<<<< HEAD
-=======
 
 <refinement1>
 x1min      = 0.0
@@ -59,7 +57,6 @@
 x3min      = 0.0
 x3max      = 1.0
 level      = 1
->>>>>>> 51cbaa86
 
 <hydro>
 gamma           = 1.666666666667 # gamma = C_p/C_v
